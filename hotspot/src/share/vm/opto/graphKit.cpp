/*
 * Copyright (c) 2001, 2011, Oracle and/or its affiliates. All rights reserved.
 * DO NOT ALTER OR REMOVE COPYRIGHT NOTICES OR THIS FILE HEADER.
 *
 * This code is free software; you can redistribute it and/or modify it
 * under the terms of the GNU General Public License version 2 only, as
 * published by the Free Software Foundation.
 *
 * This code is distributed in the hope that it will be useful, but WITHOUT
 * ANY WARRANTY; without even the implied warranty of MERCHANTABILITY or
 * FITNESS FOR A PARTICULAR PURPOSE.  See the GNU General Public License
 * version 2 for more details (a copy is included in the LICENSE file that
 * accompanied this code).
 *
 * You should have received a copy of the GNU General Public License version
 * 2 along with this work; if not, write to the Free Software Foundation,
 * Inc., 51 Franklin St, Fifth Floor, Boston, MA 02110-1301 USA.
 *
 * Please contact Oracle, 500 Oracle Parkway, Redwood Shores, CA 94065 USA
 * or visit www.oracle.com if you need additional information or have any
 * questions.
 *
 */

#include "precompiled.hpp"
#include "compiler/compileLog.hpp"
#include "gc_implementation/g1/g1SATBCardTableModRefBS.hpp"
#include "gc_implementation/g1/heapRegion.hpp"
#include "gc_interface/collectedHeap.hpp"
#include "memory/barrierSet.hpp"
#include "memory/cardTableModRefBS.hpp"
#include "opto/addnode.hpp"
#include "opto/graphKit.hpp"
#include "opto/idealKit.hpp"
#include "opto/locknode.hpp"
#include "opto/machnode.hpp"
#include "opto/parse.hpp"
#include "opto/rootnode.hpp"
#include "opto/runtime.hpp"
#include "runtime/deoptimization.hpp"
#include "runtime/sharedRuntime.hpp"

//----------------------------GraphKit-----------------------------------------
// Main utility constructor.
GraphKit::GraphKit(JVMState* jvms)
  : Phase(Phase::Parser),
    _env(C->env()),
    _gvn(*C->initial_gvn())
{
  _exceptions = jvms->map()->next_exception();
  if (_exceptions != NULL)  jvms->map()->set_next_exception(NULL);
  set_jvms(jvms);
}

// Private constructor for parser.
GraphKit::GraphKit()
  : Phase(Phase::Parser),
    _env(C->env()),
    _gvn(*C->initial_gvn())
{
  _exceptions = NULL;
  set_map(NULL);
  debug_only(_sp = -99);
  debug_only(set_bci(-99));
}



//---------------------------clean_stack---------------------------------------
// Clear away rubbish from the stack area of the JVM state.
// This destroys any arguments that may be waiting on the stack.
void GraphKit::clean_stack(int from_sp) {
  SafePointNode* map      = this->map();
  JVMState*      jvms     = this->jvms();
  int            stk_size = jvms->stk_size();
  int            stkoff   = jvms->stkoff();
  Node*          top      = this->top();
  for (int i = from_sp; i < stk_size; i++) {
    if (map->in(stkoff + i) != top) {
      map->set_req(stkoff + i, top);
    }
  }
}


//--------------------------------sync_jvms-----------------------------------
// Make sure our current jvms agrees with our parse state.
JVMState* GraphKit::sync_jvms() const {
  JVMState* jvms = this->jvms();
  jvms->set_bci(bci());       // Record the new bci in the JVMState
  jvms->set_sp(sp());         // Record the new sp in the JVMState
  assert(jvms_in_sync(), "jvms is now in sync");
  return jvms;
}

#ifdef ASSERT
bool GraphKit::jvms_in_sync() const {
  Parse* parse = is_Parse();
  if (parse == NULL) {
    if (bci() !=      jvms()->bci())          return false;
    if (sp()  != (int)jvms()->sp())           return false;
    return true;
  }
  if (jvms()->method() != parse->method())    return false;
  if (jvms()->bci()    != parse->bci())       return false;
  int jvms_sp = jvms()->sp();
  if (jvms_sp          != parse->sp())        return false;
  int jvms_depth = jvms()->depth();
  if (jvms_depth       != parse->depth())     return false;
  return true;
}

// Local helper checks for special internal merge points
// used to accumulate and merge exception states.
// They are marked by the region's in(0) edge being the map itself.
// Such merge points must never "escape" into the parser at large,
// until they have been handed to gvn.transform.
static bool is_hidden_merge(Node* reg) {
  if (reg == NULL)  return false;
  if (reg->is_Phi()) {
    reg = reg->in(0);
    if (reg == NULL)  return false;
  }
  return reg->is_Region() && reg->in(0) != NULL && reg->in(0)->is_Root();
}

void GraphKit::verify_map() const {
  if (map() == NULL)  return;  // null map is OK
  assert(map()->req() <= jvms()->endoff(), "no extra garbage on map");
  assert(!map()->has_exceptions(),    "call add_exception_states_from 1st");
  assert(!is_hidden_merge(control()), "call use_exception_state, not set_map");
}

void GraphKit::verify_exception_state(SafePointNode* ex_map) {
  assert(ex_map->next_exception() == NULL, "not already part of a chain");
  assert(has_saved_ex_oop(ex_map), "every exception state has an ex_oop");
}
#endif

//---------------------------stop_and_kill_map---------------------------------
// Set _map to NULL, signalling a stop to further bytecode execution.
// First smash the current map's control to a constant, to mark it dead.
void GraphKit::stop_and_kill_map() {
  SafePointNode* dead_map = stop();
  if (dead_map != NULL) {
    dead_map->disconnect_inputs(NULL); // Mark the map as killed.
    assert(dead_map->is_killed(), "must be so marked");
  }
}


//--------------------------------stopped--------------------------------------
// Tell if _map is NULL, or control is top.
bool GraphKit::stopped() {
  if (map() == NULL)           return true;
  else if (control() == top()) return true;
  else                         return false;
}


//-----------------------------has_ex_handler----------------------------------
// Tell if this method or any caller method has exception handlers.
bool GraphKit::has_ex_handler() {
  for (JVMState* jvmsp = jvms(); jvmsp != NULL; jvmsp = jvmsp->caller()) {
    if (jvmsp->has_method() && jvmsp->method()->has_exception_handlers()) {
      return true;
    }
  }
  return false;
}

//------------------------------save_ex_oop------------------------------------
// Save an exception without blowing stack contents or other JVM state.
void GraphKit::set_saved_ex_oop(SafePointNode* ex_map, Node* ex_oop) {
  assert(!has_saved_ex_oop(ex_map), "clear ex-oop before setting again");
  ex_map->add_req(ex_oop);
  debug_only(verify_exception_state(ex_map));
}

inline static Node* common_saved_ex_oop(SafePointNode* ex_map, bool clear_it) {
  assert(GraphKit::has_saved_ex_oop(ex_map), "ex_oop must be there");
  Node* ex_oop = ex_map->in(ex_map->req()-1);
  if (clear_it)  ex_map->del_req(ex_map->req()-1);
  return ex_oop;
}

//-----------------------------saved_ex_oop------------------------------------
// Recover a saved exception from its map.
Node* GraphKit::saved_ex_oop(SafePointNode* ex_map) {
  return common_saved_ex_oop(ex_map, false);
}

//--------------------------clear_saved_ex_oop---------------------------------
// Erase a previously saved exception from its map.
Node* GraphKit::clear_saved_ex_oop(SafePointNode* ex_map) {
  return common_saved_ex_oop(ex_map, true);
}

#ifdef ASSERT
//---------------------------has_saved_ex_oop----------------------------------
// Erase a previously saved exception from its map.
bool GraphKit::has_saved_ex_oop(SafePointNode* ex_map) {
  return ex_map->req() == ex_map->jvms()->endoff()+1;
}
#endif

//-------------------------make_exception_state--------------------------------
// Turn the current JVM state into an exception state, appending the ex_oop.
SafePointNode* GraphKit::make_exception_state(Node* ex_oop) {
  sync_jvms();
  SafePointNode* ex_map = stop();  // do not manipulate this map any more
  set_saved_ex_oop(ex_map, ex_oop);
  return ex_map;
}


//--------------------------add_exception_state--------------------------------
// Add an exception to my list of exceptions.
void GraphKit::add_exception_state(SafePointNode* ex_map) {
  if (ex_map == NULL || ex_map->control() == top()) {
    return;
  }
#ifdef ASSERT
  verify_exception_state(ex_map);
  if (has_exceptions()) {
    assert(ex_map->jvms()->same_calls_as(_exceptions->jvms()), "all collected exceptions must come from the same place");
  }
#endif

  // If there is already an exception of exactly this type, merge with it.
  // In particular, null-checks and other low-level exceptions common up here.
  Node*       ex_oop  = saved_ex_oop(ex_map);
  const Type* ex_type = _gvn.type(ex_oop);
  if (ex_oop == top()) {
    // No action needed.
    return;
  }
  assert(ex_type->isa_instptr(), "exception must be an instance");
  for (SafePointNode* e2 = _exceptions; e2 != NULL; e2 = e2->next_exception()) {
    const Type* ex_type2 = _gvn.type(saved_ex_oop(e2));
    // We check sp also because call bytecodes can generate exceptions
    // both before and after arguments are popped!
    if (ex_type2 == ex_type
        && e2->_jvms->sp() == ex_map->_jvms->sp()) {
      combine_exception_states(ex_map, e2);
      return;
    }
  }

  // No pre-existing exception of the same type.  Chain it on the list.
  push_exception_state(ex_map);
}

//-----------------------add_exception_states_from-----------------------------
void GraphKit::add_exception_states_from(JVMState* jvms) {
  SafePointNode* ex_map = jvms->map()->next_exception();
  if (ex_map != NULL) {
    jvms->map()->set_next_exception(NULL);
    for (SafePointNode* next_map; ex_map != NULL; ex_map = next_map) {
      next_map = ex_map->next_exception();
      ex_map->set_next_exception(NULL);
      add_exception_state(ex_map);
    }
  }
}

//-----------------------transfer_exceptions_into_jvms-------------------------
JVMState* GraphKit::transfer_exceptions_into_jvms() {
  if (map() == NULL) {
    // We need a JVMS to carry the exceptions, but the map has gone away.
    // Create a scratch JVMS, cloned from any of the exception states...
    if (has_exceptions()) {
      _map = _exceptions;
      _map = clone_map();
      _map->set_next_exception(NULL);
      clear_saved_ex_oop(_map);
      debug_only(verify_map());
    } else {
      // ...or created from scratch
      JVMState* jvms = new (C) JVMState(_method, NULL);
      jvms->set_bci(_bci);
      jvms->set_sp(_sp);
      jvms->set_map(new (C, TypeFunc::Parms) SafePointNode(TypeFunc::Parms, jvms));
      set_jvms(jvms);
      for (uint i = 0; i < map()->req(); i++)  map()->init_req(i, top());
      set_all_memory(top());
      while (map()->req() < jvms->endoff())  map()->add_req(top());
    }
    // (This is a kludge, in case you didn't notice.)
    set_control(top());
  }
  JVMState* jvms = sync_jvms();
  assert(!jvms->map()->has_exceptions(), "no exceptions on this map yet");
  jvms->map()->set_next_exception(_exceptions);
  _exceptions = NULL;   // done with this set of exceptions
  return jvms;
}

static inline void add_n_reqs(Node* dstphi, Node* srcphi) {
  assert(is_hidden_merge(dstphi), "must be a special merge node");
  assert(is_hidden_merge(srcphi), "must be a special merge node");
  uint limit = srcphi->req();
  for (uint i = PhiNode::Input; i < limit; i++) {
    dstphi->add_req(srcphi->in(i));
  }
}
static inline void add_one_req(Node* dstphi, Node* src) {
  assert(is_hidden_merge(dstphi), "must be a special merge node");
  assert(!is_hidden_merge(src), "must not be a special merge node");
  dstphi->add_req(src);
}

//-----------------------combine_exception_states------------------------------
// This helper function combines exception states by building phis on a
// specially marked state-merging region.  These regions and phis are
// untransformed, and can build up gradually.  The region is marked by
// having a control input of its exception map, rather than NULL.  Such
// regions do not appear except in this function, and in use_exception_state.
void GraphKit::combine_exception_states(SafePointNode* ex_map, SafePointNode* phi_map) {
  if (failing())  return;  // dying anyway...
  JVMState* ex_jvms = ex_map->_jvms;
  assert(ex_jvms->same_calls_as(phi_map->_jvms), "consistent call chains");
  assert(ex_jvms->stkoff() == phi_map->_jvms->stkoff(), "matching locals");
  assert(ex_jvms->sp() == phi_map->_jvms->sp(), "matching stack sizes");
  assert(ex_jvms->monoff() == phi_map->_jvms->monoff(), "matching JVMS");
  assert(ex_map->req() == phi_map->req(), "matching maps");
  uint tos = ex_jvms->stkoff() + ex_jvms->sp();
  Node*         hidden_merge_mark = root();
  Node*         region  = phi_map->control();
  MergeMemNode* phi_mem = phi_map->merged_memory();
  MergeMemNode* ex_mem  = ex_map->merged_memory();
  if (region->in(0) != hidden_merge_mark) {
    // The control input is not (yet) a specially-marked region in phi_map.
    // Make it so, and build some phis.
    region = new (C, 2) RegionNode(2);
    _gvn.set_type(region, Type::CONTROL);
    region->set_req(0, hidden_merge_mark);  // marks an internal ex-state
    region->init_req(1, phi_map->control());
    phi_map->set_control(region);
    Node* io_phi = PhiNode::make(region, phi_map->i_o(), Type::ABIO);
    record_for_igvn(io_phi);
    _gvn.set_type(io_phi, Type::ABIO);
    phi_map->set_i_o(io_phi);
    for (MergeMemStream mms(phi_mem); mms.next_non_empty(); ) {
      Node* m = mms.memory();
      Node* m_phi = PhiNode::make(region, m, Type::MEMORY, mms.adr_type(C));
      record_for_igvn(m_phi);
      _gvn.set_type(m_phi, Type::MEMORY);
      mms.set_memory(m_phi);
    }
  }

  // Either or both of phi_map and ex_map might already be converted into phis.
  Node* ex_control = ex_map->control();
  // if there is special marking on ex_map also, we add multiple edges from src
  bool add_multiple = (ex_control->in(0) == hidden_merge_mark);
  // how wide was the destination phi_map, originally?
  uint orig_width = region->req();

  if (add_multiple) {
    add_n_reqs(region, ex_control);
    add_n_reqs(phi_map->i_o(), ex_map->i_o());
  } else {
    // ex_map has no merges, so we just add single edges everywhere
    add_one_req(region, ex_control);
    add_one_req(phi_map->i_o(), ex_map->i_o());
  }
  for (MergeMemStream mms(phi_mem, ex_mem); mms.next_non_empty2(); ) {
    if (mms.is_empty()) {
      // get a copy of the base memory, and patch some inputs into it
      const TypePtr* adr_type = mms.adr_type(C);
      Node* phi = mms.force_memory()->as_Phi()->slice_memory(adr_type);
      assert(phi->as_Phi()->region() == mms.base_memory()->in(0), "");
      mms.set_memory(phi);
      // Prepare to append interesting stuff onto the newly sliced phi:
      while (phi->req() > orig_width)  phi->del_req(phi->req()-1);
    }
    // Append stuff from ex_map:
    if (add_multiple) {
      add_n_reqs(mms.memory(), mms.memory2());
    } else {
      add_one_req(mms.memory(), mms.memory2());
    }
  }
  uint limit = ex_map->req();
  for (uint i = TypeFunc::Parms; i < limit; i++) {
    // Skip everything in the JVMS after tos.  (The ex_oop follows.)
    if (i == tos)  i = ex_jvms->monoff();
    Node* src = ex_map->in(i);
    Node* dst = phi_map->in(i);
    if (src != dst) {
      PhiNode* phi;
      if (dst->in(0) != region) {
        dst = phi = PhiNode::make(region, dst, _gvn.type(dst));
        record_for_igvn(phi);
        _gvn.set_type(phi, phi->type());
        phi_map->set_req(i, dst);
        // Prepare to append interesting stuff onto the new phi:
        while (dst->req() > orig_width)  dst->del_req(dst->req()-1);
      } else {
        assert(dst->is_Phi(), "nobody else uses a hidden region");
        phi = (PhiNode*)dst;
      }
      if (add_multiple && src->in(0) == ex_control) {
        // Both are phis.
        add_n_reqs(dst, src);
      } else {
        while (dst->req() < region->req())  add_one_req(dst, src);
      }
      const Type* srctype = _gvn.type(src);
      if (phi->type() != srctype) {
        const Type* dsttype = phi->type()->meet(srctype);
        if (phi->type() != dsttype) {
          phi->set_type(dsttype);
          _gvn.set_type(phi, dsttype);
        }
      }
    }
  }
}

//--------------------------use_exception_state--------------------------------
Node* GraphKit::use_exception_state(SafePointNode* phi_map) {
  if (failing()) { stop(); return top(); }
  Node* region = phi_map->control();
  Node* hidden_merge_mark = root();
  assert(phi_map->jvms()->map() == phi_map, "sanity: 1-1 relation");
  Node* ex_oop = clear_saved_ex_oop(phi_map);
  if (region->in(0) == hidden_merge_mark) {
    // Special marking for internal ex-states.  Process the phis now.
    region->set_req(0, region);  // now it's an ordinary region
    set_jvms(phi_map->jvms());   // ...so now we can use it as a map
    // Note: Setting the jvms also sets the bci and sp.
    set_control(_gvn.transform(region));
    uint tos = jvms()->stkoff() + sp();
    for (uint i = 1; i < tos; i++) {
      Node* x = phi_map->in(i);
      if (x->in(0) == region) {
        assert(x->is_Phi(), "expected a special phi");
        phi_map->set_req(i, _gvn.transform(x));
      }
    }
    for (MergeMemStream mms(merged_memory()); mms.next_non_empty(); ) {
      Node* x = mms.memory();
      if (x->in(0) == region) {
        assert(x->is_Phi(), "nobody else uses a hidden region");
        mms.set_memory(_gvn.transform(x));
      }
    }
    if (ex_oop->in(0) == region) {
      assert(ex_oop->is_Phi(), "expected a special phi");
      ex_oop = _gvn.transform(ex_oop);
    }
  } else {
    set_jvms(phi_map->jvms());
  }

  assert(!is_hidden_merge(phi_map->control()), "hidden ex. states cleared");
  assert(!is_hidden_merge(phi_map->i_o()), "hidden ex. states cleared");
  return ex_oop;
}

//---------------------------------java_bc-------------------------------------
Bytecodes::Code GraphKit::java_bc() const {
  ciMethod* method = this->method();
  int       bci    = this->bci();
  if (method != NULL && bci != InvocationEntryBci)
    return method->java_code_at_bci(bci);
  else
    return Bytecodes::_illegal;
}

void GraphKit::uncommon_trap_if_should_post_on_exceptions(Deoptimization::DeoptReason reason,
                                                          bool must_throw) {
    // if the exception capability is set, then we will generate code
    // to check the JavaThread.should_post_on_exceptions flag to see
    // if we actually need to report exception events (for this
    // thread).  If we don't need to report exception events, we will
    // take the normal fast path provided by add_exception_events.  If
    // exception event reporting is enabled for this thread, we will
    // take the uncommon_trap in the BuildCutout below.

    // first must access the should_post_on_exceptions_flag in this thread's JavaThread
    Node* jthread = _gvn.transform(new (C, 1) ThreadLocalNode());
    Node* adr = basic_plus_adr(top(), jthread, in_bytes(JavaThread::should_post_on_exceptions_flag_offset()));
    Node* should_post_flag = make_load(control(), adr, TypeInt::INT, T_INT, Compile::AliasIdxRaw, false);

    // Test the should_post_on_exceptions_flag vs. 0
    Node* chk = _gvn.transform( new (C, 3) CmpINode(should_post_flag, intcon(0)) );
    Node* tst = _gvn.transform( new (C, 2) BoolNode(chk, BoolTest::eq) );

    // Branch to slow_path if should_post_on_exceptions_flag was true
    { BuildCutout unless(this, tst, PROB_MAX);
      // Do not try anything fancy if we're notifying the VM on every throw.
      // Cf. case Bytecodes::_athrow in parse2.cpp.
      uncommon_trap(reason, Deoptimization::Action_none,
                    (ciKlass*)NULL, (char*)NULL, must_throw);
    }

}

//------------------------------builtin_throw----------------------------------
void GraphKit::builtin_throw(Deoptimization::DeoptReason reason, Node* arg) {
  bool must_throw = true;

  if (env()->jvmti_can_post_on_exceptions()) {
    // check if we must post exception events, take uncommon trap if so
    uncommon_trap_if_should_post_on_exceptions(reason, must_throw);
    // here if should_post_on_exceptions is false
    // continue on with the normal codegen
  }

  // If this particular condition has not yet happened at this
  // bytecode, then use the uncommon trap mechanism, and allow for
  // a future recompilation if several traps occur here.
  // If the throw is hot, try to use a more complicated inline mechanism
  // which keeps execution inside the compiled code.
  bool treat_throw_as_hot = false;
  ciMethodData* md = method()->method_data();

  if (ProfileTraps) {
    if (too_many_traps(reason)) {
      treat_throw_as_hot = true;
    }
    // (If there is no MDO at all, assume it is early in
    // execution, and that any deopts are part of the
    // startup transient, and don't need to be remembered.)

    // Also, if there is a local exception handler, treat all throws
    // as hot if there has been at least one in this method.
    if (C->trap_count(reason) != 0
        && method()->method_data()->trap_count(reason) != 0
        && has_ex_handler()) {
        treat_throw_as_hot = true;
    }
  }

  // If this throw happens frequently, an uncommon trap might cause
  // a performance pothole.  If there is a local exception handler,
  // and if this particular bytecode appears to be deoptimizing often,
  // let us handle the throw inline, with a preconstructed instance.
  // Note:   If the deopt count has blown up, the uncommon trap
  // runtime is going to flush this nmethod, not matter what.
  if (treat_throw_as_hot
      && (!StackTraceInThrowable || OmitStackTraceInFastThrow)) {
    // If the throw is local, we use a pre-existing instance and
    // punt on the backtrace.  This would lead to a missing backtrace
    // (a repeat of 4292742) if the backtrace object is ever asked
    // for its backtrace.
    // Fixing this remaining case of 4292742 requires some flavor of
    // escape analysis.  Leave that for the future.
    ciInstance* ex_obj = NULL;
    switch (reason) {
    case Deoptimization::Reason_null_check:
      ex_obj = env()->NullPointerException_instance();
      break;
    case Deoptimization::Reason_div0_check:
      ex_obj = env()->ArithmeticException_instance();
      break;
    case Deoptimization::Reason_range_check:
      ex_obj = env()->ArrayIndexOutOfBoundsException_instance();
      break;
    case Deoptimization::Reason_class_check:
      if (java_bc() == Bytecodes::_aastore) {
        ex_obj = env()->ArrayStoreException_instance();
      } else {
        ex_obj = env()->ClassCastException_instance();
      }
      break;
    }
    if (failing()) { stop(); return; }  // exception allocation might fail
    if (ex_obj != NULL) {
      // Cheat with a preallocated exception object.
      if (C->log() != NULL)
        C->log()->elem("hot_throw preallocated='1' reason='%s'",
                       Deoptimization::trap_reason_name(reason));
      const TypeInstPtr* ex_con  = TypeInstPtr::make(ex_obj);
      Node*              ex_node = _gvn.transform( ConNode::make(C, ex_con) );

      // Clear the detail message of the preallocated exception object.
      // Weblogic sometimes mutates the detail message of exceptions
      // using reflection.
      int offset = java_lang_Throwable::get_detailMessage_offset();
      const TypePtr* adr_typ = ex_con->add_offset(offset);

      Node *adr = basic_plus_adr(ex_node, ex_node, offset);
      const TypeOopPtr* val_type = TypeOopPtr::make_from_klass(env()->String_klass());
      Node *store = store_oop_to_object(control(), ex_node, adr, adr_typ, null(), val_type, T_OBJECT);

      add_exception_state(make_exception_state(ex_node));
      return;
    }
  }

  // %%% Maybe add entry to OptoRuntime which directly throws the exc.?
  // It won't be much cheaper than bailing to the interp., since we'll
  // have to pass up all the debug-info, and the runtime will have to
  // create the stack trace.

  // Usual case:  Bail to interpreter.
  // Reserve the right to recompile if we haven't seen anything yet.

  Deoptimization::DeoptAction action = Deoptimization::Action_maybe_recompile;
  if (treat_throw_as_hot
      && (method()->method_data()->trap_recompiled_at(bci())
          || C->too_many_traps(reason))) {
    // We cannot afford to take more traps here.  Suffer in the interpreter.
    if (C->log() != NULL)
      C->log()->elem("hot_throw preallocated='0' reason='%s' mcount='%d'",
                     Deoptimization::trap_reason_name(reason),
                     C->trap_count(reason));
    action = Deoptimization::Action_none;
  }

  // "must_throw" prunes the JVM state to include only the stack, if there
  // are no local exception handlers.  This should cut down on register
  // allocation time and code size, by drastically reducing the number
  // of in-edges on the call to the uncommon trap.

  uncommon_trap(reason, action, (ciKlass*)NULL, (char*)NULL, must_throw);
}


//----------------------------PreserveJVMState---------------------------------
PreserveJVMState::PreserveJVMState(GraphKit* kit, bool clone_map) {
  debug_only(kit->verify_map());
  _kit    = kit;
  _map    = kit->map();   // preserve the map
  _sp     = kit->sp();
  kit->set_map(clone_map ? kit->clone_map() : NULL);
#ifdef ASSERT
  _bci    = kit->bci();
  Parse* parser = kit->is_Parse();
  int block = (parser == NULL || parser->block() == NULL) ? -1 : parser->block()->rpo();
  _block  = block;
#endif
}
PreserveJVMState::~PreserveJVMState() {
  GraphKit* kit = _kit;
#ifdef ASSERT
  assert(kit->bci() == _bci, "bci must not shift");
  Parse* parser = kit->is_Parse();
  int block = (parser == NULL || parser->block() == NULL) ? -1 : parser->block()->rpo();
  assert(block == _block,    "block must not shift");
#endif
  kit->set_map(_map);
  kit->set_sp(_sp);
}


//-----------------------------BuildCutout-------------------------------------
BuildCutout::BuildCutout(GraphKit* kit, Node* p, float prob, float cnt)
  : PreserveJVMState(kit)
{
  assert(p->is_Con() || p->is_Bool(), "test must be a bool");
  SafePointNode* outer_map = _map;   // preserved map is caller's
  SafePointNode* inner_map = kit->map();
  IfNode* iff = kit->create_and_map_if(outer_map->control(), p, prob, cnt);
  outer_map->set_control(kit->gvn().transform( new (kit->C, 1) IfTrueNode(iff) ));
  inner_map->set_control(kit->gvn().transform( new (kit->C, 1) IfFalseNode(iff) ));
}
BuildCutout::~BuildCutout() {
  GraphKit* kit = _kit;
  assert(kit->stopped(), "cutout code must stop, throw, return, etc.");
}

//---------------------------PreserveReexecuteState----------------------------
PreserveReexecuteState::PreserveReexecuteState(GraphKit* kit) {
  assert(!kit->stopped(), "must call stopped() before");
  _kit    =    kit;
  _sp     =    kit->sp();
  _reexecute = kit->jvms()->_reexecute;
}
PreserveReexecuteState::~PreserveReexecuteState() {
  if (_kit->stopped()) return;
  _kit->jvms()->_reexecute = _reexecute;
  _kit->set_sp(_sp);
}

//------------------------------clone_map--------------------------------------
// Implementation of PreserveJVMState
//
// Only clone_map(...) here. If this function is only used in the
// PreserveJVMState class we may want to get rid of this extra
// function eventually and do it all there.

SafePointNode* GraphKit::clone_map() {
  if (map() == NULL)  return NULL;

  // Clone the memory edge first
  Node* mem = MergeMemNode::make(C, map()->memory());
  gvn().set_type_bottom(mem);

  SafePointNode *clonemap = (SafePointNode*)map()->clone();
  JVMState* jvms = this->jvms();
  JVMState* clonejvms = jvms->clone_shallow(C);
  clonemap->set_memory(mem);
  clonemap->set_jvms(clonejvms);
  clonejvms->set_map(clonemap);
  record_for_igvn(clonemap);
  gvn().set_type_bottom(clonemap);
  return clonemap;
}


//-----------------------------set_map_clone-----------------------------------
void GraphKit::set_map_clone(SafePointNode* m) {
  _map = m;
  _map = clone_map();
  _map->set_next_exception(NULL);
  debug_only(verify_map());
}


//----------------------------kill_dead_locals---------------------------------
// Detect any locals which are known to be dead, and force them to top.
void GraphKit::kill_dead_locals() {
  // Consult the liveness information for the locals.  If any
  // of them are unused, then they can be replaced by top().  This
  // should help register allocation time and cut down on the size
  // of the deoptimization information.

  // This call is made from many of the bytecode handling
  // subroutines called from the Big Switch in do_one_bytecode.
  // Every bytecode which might include a slow path is responsible
  // for killing its dead locals.  The more consistent we
  // are about killing deads, the fewer useless phis will be
  // constructed for them at various merge points.

  // bci can be -1 (InvocationEntryBci).  We return the entry
  // liveness for the method.

  if (method() == NULL || method()->code_size() == 0) {
    // We are building a graph for a call to a native method.
    // All locals are live.
    return;
  }

  ResourceMark rm;

  // Consult the liveness information for the locals.  If any
  // of them are unused, then they can be replaced by top().  This
  // should help register allocation time and cut down on the size
  // of the deoptimization information.
  MethodLivenessResult live_locals = method()->liveness_at_bci(bci());

  int len = (int)live_locals.size();
  assert(len <= jvms()->loc_size(), "too many live locals");
  for (int local = 0; local < len; local++) {
    if (!live_locals.at(local)) {
      set_local(local, top());
    }
  }
}

#ifdef ASSERT
//-------------------------dead_locals_are_killed------------------------------
// Return true if all dead locals are set to top in the map.
// Used to assert "clean" debug info at various points.
bool GraphKit::dead_locals_are_killed() {
  if (method() == NULL || method()->code_size() == 0) {
    // No locals need to be dead, so all is as it should be.
    return true;
  }

  // Make sure somebody called kill_dead_locals upstream.
  ResourceMark rm;
  for (JVMState* jvms = this->jvms(); jvms != NULL; jvms = jvms->caller()) {
    if (jvms->loc_size() == 0)  continue;  // no locals to consult
    SafePointNode* map = jvms->map();
    ciMethod* method = jvms->method();
    int       bci    = jvms->bci();
    if (jvms == this->jvms()) {
      bci = this->bci();  // it might not yet be synched
    }
    MethodLivenessResult live_locals = method->liveness_at_bci(bci);
    int len = (int)live_locals.size();
    if (!live_locals.is_valid() || len == 0)
      // This method is trivial, or is poisoned by a breakpoint.
      return true;
    assert(len == jvms->loc_size(), "live map consistent with locals map");
    for (int local = 0; local < len; local++) {
      if (!live_locals.at(local) && map->local(jvms, local) != top()) {
        if (PrintMiscellaneous && (Verbose || WizardMode)) {
          tty->print_cr("Zombie local %d: ", local);
          jvms->dump();
        }
        return false;
      }
    }
  }
  return true;
}

#endif //ASSERT

// Helper function for enforcing certain bytecodes to reexecute if
// deoptimization happens
static bool should_reexecute_implied_by_bytecode(JVMState *jvms, bool is_anewarray) {
  ciMethod* cur_method = jvms->method();
  int       cur_bci   = jvms->bci();
  if (cur_method != NULL && cur_bci != InvocationEntryBci) {
    Bytecodes::Code code = cur_method->java_code_at_bci(cur_bci);
    return Interpreter::bytecode_should_reexecute(code) ||
           is_anewarray && code == Bytecodes::_multianewarray;
    // Reexecute _multianewarray bytecode which was replaced with
    // sequence of [a]newarray. See Parse::do_multianewarray().
    //
    // Note: interpreter should not have it set since this optimization
    // is limited by dimensions and guarded by flag so in some cases
    // multianewarray() runtime calls will be generated and
    // the bytecode should not be reexecutes (stack will not be reset).
  } else
    return false;
}

// Helper function for adding JVMState and debug information to node
void GraphKit::add_safepoint_edges(SafePointNode* call, bool must_throw) {
  // Add the safepoint edges to the call (or other safepoint).

  // Make sure dead locals are set to top.  This
  // should help register allocation time and cut down on the size
  // of the deoptimization information.
  assert(dead_locals_are_killed(), "garbage in debug info before safepoint");

  // Walk the inline list to fill in the correct set of JVMState's
  // Also fill in the associated edges for each JVMState.

  JVMState* youngest_jvms = sync_jvms();

  // If we are guaranteed to throw, we can prune everything but the
  // input to the current bytecode.
  bool can_prune_locals = false;
  uint stack_slots_not_pruned = 0;
  int inputs = 0, depth = 0;
  if (must_throw) {
    assert(method() == youngest_jvms->method(), "sanity");
    if (compute_stack_effects(inputs, depth)) {
      can_prune_locals = true;
      stack_slots_not_pruned = inputs;
    }
  }

  if (env()->jvmti_can_access_local_variables()) {
    // At any safepoint, this method can get breakpointed, which would
    // then require an immediate deoptimization.
    can_prune_locals = false;  // do not prune locals
    stack_slots_not_pruned = 0;
  }

  // do not scribble on the input jvms
  JVMState* out_jvms = youngest_jvms->clone_deep(C);
  call->set_jvms(out_jvms); // Start jvms list for call node

  // For a known set of bytecodes, the interpreter should reexecute them if
  // deoptimization happens. We set the reexecute state for them here
  if (out_jvms->is_reexecute_undefined() && //don't change if already specified
      should_reexecute_implied_by_bytecode(out_jvms, call->is_AllocateArray())) {
    out_jvms->set_should_reexecute(true); //NOTE: youngest_jvms not changed
  }

  // Presize the call:
  debug_only(uint non_debug_edges = call->req());
  call->add_req_batch(top(), youngest_jvms->debug_depth());
  assert(call->req() == non_debug_edges + youngest_jvms->debug_depth(), "");

  // Set up edges so that the call looks like this:
  //  Call [state:] ctl io mem fptr retadr
  //       [parms:] parm0 ... parmN
  //       [root:]  loc0 ... locN stk0 ... stkSP mon0 obj0 ... monN objN
  //    [...mid:]   loc0 ... locN stk0 ... stkSP mon0 obj0 ... monN objN [...]
  //       [young:] loc0 ... locN stk0 ... stkSP mon0 obj0 ... monN objN
  // Note that caller debug info precedes callee debug info.

  // Fill pointer walks backwards from "young:" to "root:" in the diagram above:
  uint debug_ptr = call->req();

  // Loop over the map input edges associated with jvms, add them
  // to the call node, & reset all offsets to match call node array.
  for (JVMState* in_jvms = youngest_jvms; in_jvms != NULL; ) {
    uint debug_end   = debug_ptr;
    uint debug_start = debug_ptr - in_jvms->debug_size();
    debug_ptr = debug_start;  // back up the ptr

    uint p = debug_start;  // walks forward in [debug_start, debug_end)
    uint j, k, l;
    SafePointNode* in_map = in_jvms->map();
    out_jvms->set_map(call);

    if (can_prune_locals) {
      assert(in_jvms->method() == out_jvms->method(), "sanity");
      // If the current throw can reach an exception handler in this JVMS,
      // then we must keep everything live that can reach that handler.
      // As a quick and dirty approximation, we look for any handlers at all.
      if (in_jvms->method()->has_exception_handlers()) {
        can_prune_locals = false;
      }
    }

    // Add the Locals
    k = in_jvms->locoff();
    l = in_jvms->loc_size();
    out_jvms->set_locoff(p);
    if (!can_prune_locals) {
      for (j = 0; j < l; j++)
        call->set_req(p++, in_map->in(k+j));
    } else {
      p += l;  // already set to top above by add_req_batch
    }

    // Add the Expression Stack
    k = in_jvms->stkoff();
    l = in_jvms->sp();
    out_jvms->set_stkoff(p);
    if (!can_prune_locals) {
      for (j = 0; j < l; j++)
        call->set_req(p++, in_map->in(k+j));
    } else if (can_prune_locals && stack_slots_not_pruned != 0) {
      // Divide stack into {S0,...,S1}, where S0 is set to top.
      uint s1 = stack_slots_not_pruned;
      stack_slots_not_pruned = 0;  // for next iteration
      if (s1 > l)  s1 = l;
      uint s0 = l - s1;
      p += s0;  // skip the tops preinstalled by add_req_batch
      for (j = s0; j < l; j++)
        call->set_req(p++, in_map->in(k+j));
    } else {
      p += l;  // already set to top above by add_req_batch
    }

    // Add the Monitors
    k = in_jvms->monoff();
    l = in_jvms->mon_size();
    out_jvms->set_monoff(p);
    for (j = 0; j < l; j++)
      call->set_req(p++, in_map->in(k+j));

    // Copy any scalar object fields.
    k = in_jvms->scloff();
    l = in_jvms->scl_size();
    out_jvms->set_scloff(p);
    for (j = 0; j < l; j++)
      call->set_req(p++, in_map->in(k+j));

    // Finish the new jvms.
    out_jvms->set_endoff(p);

    assert(out_jvms->endoff()     == debug_end,             "fill ptr must match");
    assert(out_jvms->depth()      == in_jvms->depth(),      "depth must match");
    assert(out_jvms->loc_size()   == in_jvms->loc_size(),   "size must match");
    assert(out_jvms->mon_size()   == in_jvms->mon_size(),   "size must match");
    assert(out_jvms->scl_size()   == in_jvms->scl_size(),   "size must match");
    assert(out_jvms->debug_size() == in_jvms->debug_size(), "size must match");

    // Update the two tail pointers in parallel.
    out_jvms = out_jvms->caller();
    in_jvms  = in_jvms->caller();
  }

  assert(debug_ptr == non_debug_edges, "debug info must fit exactly");

  // Test the correctness of JVMState::debug_xxx accessors:
  assert(call->jvms()->debug_start() == non_debug_edges, "");
  assert(call->jvms()->debug_end()   == call->req(), "");
  assert(call->jvms()->debug_depth() == call->req() - non_debug_edges, "");
}

bool GraphKit::compute_stack_effects(int& inputs, int& depth) {
  Bytecodes::Code code = java_bc();
  if (code == Bytecodes::_wide) {
    code = method()->java_code_at_bci(bci() + 1);
  }

  BasicType rtype = T_ILLEGAL;
  int       rsize = 0;

  if (code != Bytecodes::_illegal) {
    depth = Bytecodes::depth(code); // checkcast=0, athrow=-1
    rtype = Bytecodes::result_type(code); // checkcast=P, athrow=V
    if (rtype < T_CONFLICT)
      rsize = type2size[rtype];
  }

  switch (code) {
  case Bytecodes::_illegal:
    return false;

  case Bytecodes::_ldc:
  case Bytecodes::_ldc_w:
  case Bytecodes::_ldc2_w:
    inputs = 0;
    break;

  case Bytecodes::_dup:         inputs = 1;  break;
  case Bytecodes::_dup_x1:      inputs = 2;  break;
  case Bytecodes::_dup_x2:      inputs = 3;  break;
  case Bytecodes::_dup2:        inputs = 2;  break;
  case Bytecodes::_dup2_x1:     inputs = 3;  break;
  case Bytecodes::_dup2_x2:     inputs = 4;  break;
  case Bytecodes::_swap:        inputs = 2;  break;
  case Bytecodes::_arraylength: inputs = 1;  break;

  case Bytecodes::_getstatic:
  case Bytecodes::_putstatic:
  case Bytecodes::_getfield:
  case Bytecodes::_putfield:
    {
      bool is_get = (depth >= 0), is_static = (depth & 1);
      bool ignore;
      ciBytecodeStream iter(method());
      iter.reset_to_bci(bci());
      iter.next();
      ciField* field = iter.get_field(ignore);
      int      size  = field->type()->size();
      inputs  = (is_static ? 0 : 1);
      if (is_get) {
        depth = size - inputs;
      } else {
        inputs += size;        // putxxx pops the value from the stack
        depth = - inputs;
      }
    }
    break;

  case Bytecodes::_invokevirtual:
  case Bytecodes::_invokespecial:
  case Bytecodes::_invokestatic:
  case Bytecodes::_invokedynamic:
  case Bytecodes::_invokeinterface:
    {
      bool ignore;
      ciBytecodeStream iter(method());
      iter.reset_to_bci(bci());
      iter.next();
      ciMethod* method = iter.get_method(ignore);
      inputs = method->arg_size_no_receiver();
      // Add a receiver argument, maybe:
      if (code != Bytecodes::_invokestatic &&
          code != Bytecodes::_invokedynamic)
        inputs += 1;
      // (Do not use ciMethod::arg_size(), because
      // it might be an unloaded method, which doesn't
      // know whether it is static or not.)
      int size = method->return_type()->size();
      depth = size - inputs;
    }
    break;

  case Bytecodes::_multianewarray:
    {
      ciBytecodeStream iter(method());
      iter.reset_to_bci(bci());
      iter.next();
      inputs = iter.get_dimensions();
      assert(rsize == 1, "");
      depth = rsize - inputs;
    }
    break;

  case Bytecodes::_ireturn:
  case Bytecodes::_lreturn:
  case Bytecodes::_freturn:
  case Bytecodes::_dreturn:
  case Bytecodes::_areturn:
    assert(rsize = -depth, "");
    inputs = rsize;
    break;

  case Bytecodes::_jsr:
  case Bytecodes::_jsr_w:
    inputs = 0;
    depth  = 1;                  // S.B. depth=1, not zero
    break;

  default:
    // bytecode produces a typed result
    inputs = rsize - depth;
    assert(inputs >= 0, "");
    break;
  }

#ifdef ASSERT
  // spot check
  int outputs = depth + inputs;
  assert(outputs >= 0, "sanity");
  switch (code) {
  case Bytecodes::_checkcast: assert(inputs == 1 && outputs == 1, ""); break;
  case Bytecodes::_athrow:    assert(inputs == 1 && outputs == 0, ""); break;
  case Bytecodes::_aload_0:   assert(inputs == 0 && outputs == 1, ""); break;
  case Bytecodes::_return:    assert(inputs == 0 && outputs == 0, ""); break;
  case Bytecodes::_drem:      assert(inputs == 4 && outputs == 2, ""); break;
  }
#endif //ASSERT

  return true;
}



//------------------------------basic_plus_adr---------------------------------
Node* GraphKit::basic_plus_adr(Node* base, Node* ptr, Node* offset) {
  // short-circuit a common case
  if (offset == intcon(0))  return ptr;
  return _gvn.transform( new (C, 4) AddPNode(base, ptr, offset) );
}

Node* GraphKit::ConvI2L(Node* offset) {
  // short-circuit a common case
  jint offset_con = find_int_con(offset, Type::OffsetBot);
  if (offset_con != Type::OffsetBot) {
    return longcon((long) offset_con);
  }
  return _gvn.transform( new (C, 2) ConvI2LNode(offset));
}
Node* GraphKit::ConvL2I(Node* offset) {
  // short-circuit a common case
  jlong offset_con = find_long_con(offset, (jlong)Type::OffsetBot);
  if (offset_con != (jlong)Type::OffsetBot) {
    return intcon((int) offset_con);
  }
  return _gvn.transform( new (C, 2) ConvL2INode(offset));
}

//-------------------------load_object_klass-----------------------------------
Node* GraphKit::load_object_klass(Node* obj) {
  // Special-case a fresh allocation to avoid building nodes:
  Node* akls = AllocateNode::Ideal_klass(obj, &_gvn);
  if (akls != NULL)  return akls;
  Node* k_adr = basic_plus_adr(obj, oopDesc::klass_offset_in_bytes());
  return _gvn.transform( LoadKlassNode::make(_gvn, immutable_memory(), k_adr, TypeInstPtr::KLASS) );
}

//-------------------------load_array_length-----------------------------------
Node* GraphKit::load_array_length(Node* array) {
  // Special-case a fresh allocation to avoid building nodes:
  AllocateArrayNode* alloc = AllocateArrayNode::Ideal_array_allocation(array, &_gvn);
  Node *alen;
  if (alloc == NULL) {
    Node *r_adr = basic_plus_adr(array, arrayOopDesc::length_offset_in_bytes());
    alen = _gvn.transform( new (C, 3) LoadRangeNode(0, immutable_memory(), r_adr, TypeInt::POS));
  } else {
    alen = alloc->Ideal_length();
    Node* ccast = alloc->make_ideal_length(_gvn.type(array)->is_oopptr(), &_gvn);
    if (ccast != alen) {
      alen = _gvn.transform(ccast);
    }
  }
  return alen;
}

//------------------------------do_null_check----------------------------------
// Helper function to do a NULL pointer check.  Returned value is
// the incoming address with NULL casted away.  You are allowed to use the
// not-null value only if you are control dependent on the test.
extern int explicit_null_checks_inserted,
           explicit_null_checks_elided;
Node* GraphKit::null_check_common(Node* value, BasicType type,
                                  // optional arguments for variations:
                                  bool assert_null,
                                  Node* *null_control) {
  assert(!assert_null || null_control == NULL, "not both at once");
  if (stopped())  return top();
  if (!GenerateCompilerNullChecks && !assert_null && null_control == NULL) {
    // For some performance testing, we may wish to suppress null checking.
    value = cast_not_null(value);   // Make it appear to be non-null (4962416).
    return value;
  }
  explicit_null_checks_inserted++;

  // Construct NULL check
  Node *chk = NULL;
  switch(type) {
    case T_LONG   : chk = new (C, 3) CmpLNode(value, _gvn.zerocon(T_LONG)); break;
    case T_INT    : chk = new (C, 3) CmpINode( value, _gvn.intcon(0)); break;
    case T_ARRAY  : // fall through
      type = T_OBJECT;  // simplify further tests
    case T_OBJECT : {
      const Type *t = _gvn.type( value );

      const TypeOopPtr* tp = t->isa_oopptr();
      if (tp != NULL && tp->klass() != NULL && !tp->klass()->is_loaded()
          // Only for do_null_check, not any of its siblings:
          && !assert_null && null_control == NULL) {
        // Usually, any field access or invocation on an unloaded oop type
        // will simply fail to link, since the statically linked class is
        // likely also to be unloaded.  However, in -Xcomp mode, sometimes
        // the static class is loaded but the sharper oop type is not.
        // Rather than checking for this obscure case in lots of places,
        // we simply observe that a null check on an unloaded class
        // will always be followed by a nonsense operation, so we
        // can just issue the uncommon trap here.
        // Our access to the unloaded class will only be correct
        // after it has been loaded and initialized, which requires
        // a trip through the interpreter.
#ifndef PRODUCT
        if (WizardMode) { tty->print("Null check of unloaded "); tp->klass()->print(); tty->cr(); }
#endif
        uncommon_trap(Deoptimization::Reason_unloaded,
                      Deoptimization::Action_reinterpret,
                      tp->klass(), "!loaded");
        return top();
      }

      if (assert_null) {
        // See if the type is contained in NULL_PTR.
        // If so, then the value is already null.
        if (t->higher_equal(TypePtr::NULL_PTR)) {
          explicit_null_checks_elided++;
          return value;           // Elided null assert quickly!
        }
      } else {
        // See if mixing in the NULL pointer changes type.
        // If so, then the NULL pointer was not allowed in the original
        // type.  In other words, "value" was not-null.
        if (t->meet(TypePtr::NULL_PTR) != t) {
          // same as: if (!TypePtr::NULL_PTR->higher_equal(t)) ...
          explicit_null_checks_elided++;
          return value;           // Elided null check quickly!
        }
      }
      chk = new (C, 3) CmpPNode( value, null() );
      break;
    }

    default      : ShouldNotReachHere();
  }
  assert(chk != NULL, "sanity check");
  chk = _gvn.transform(chk);

  BoolTest::mask btest = assert_null ? BoolTest::eq : BoolTest::ne;
  BoolNode *btst = new (C, 2) BoolNode( chk, btest);
  Node   *tst = _gvn.transform( btst );

  //-----------
  // if peephole optimizations occurred, a prior test existed.
  // If a prior test existed, maybe it dominates as we can avoid this test.
  if (tst != btst && type == T_OBJECT) {
    // At this point we want to scan up the CFG to see if we can
    // find an identical test (and so avoid this test altogether).
    Node *cfg = control();
    int depth = 0;
    while( depth < 16 ) {       // Limit search depth for speed
      if( cfg->Opcode() == Op_IfTrue &&
          cfg->in(0)->in(1) == tst ) {
        // Found prior test.  Use "cast_not_null" to construct an identical
        // CastPP (and hence hash to) as already exists for the prior test.
        // Return that casted value.
        if (assert_null) {
          replace_in_map(value, null());
          return null();  // do not issue the redundant test
        }
        Node *oldcontrol = control();
        set_control(cfg);
        Node *res = cast_not_null(value);
        set_control(oldcontrol);
        explicit_null_checks_elided++;
        return res;
      }
      cfg = IfNode::up_one_dom(cfg, /*linear_only=*/ true);
      if (cfg == NULL)  break;  // Quit at region nodes
      depth++;
    }
  }

  //-----------
  // Branch to failure if null
  float ok_prob = PROB_MAX;  // a priori estimate:  nulls never happen
  Deoptimization::DeoptReason reason;
  if (assert_null)
    reason = Deoptimization::Reason_null_assert;
  else if (type == T_OBJECT)
    reason = Deoptimization::Reason_null_check;
  else
    reason = Deoptimization::Reason_div0_check;

  // %%% Since Reason_unhandled is not recorded on a per-bytecode basis,
  // ciMethodData::has_trap_at will return a conservative -1 if any
  // must-be-null assertion has failed.  This could cause performance
  // problems for a method after its first do_null_assert failure.
  // Consider using 'Reason_class_check' instead?

  // To cause an implicit null check, we set the not-null probability
  // to the maximum (PROB_MAX).  For an explicit check the probability
  // is set to a smaller value.
  if (null_control != NULL || too_many_traps(reason)) {
    // probability is less likely
    ok_prob =  PROB_LIKELY_MAG(3);
  } else if (!assert_null &&
             (ImplicitNullCheckThreshold > 0) &&
             method() != NULL &&
             (method()->method_data()->trap_count(reason)
              >= (uint)ImplicitNullCheckThreshold)) {
    ok_prob =  PROB_LIKELY_MAG(3);
  }

  if (null_control != NULL) {
    IfNode* iff = create_and_map_if(control(), tst, ok_prob, COUNT_UNKNOWN);
    Node* null_true = _gvn.transform( new (C, 1) IfFalseNode(iff));
    set_control(      _gvn.transform( new (C, 1) IfTrueNode(iff)));
    if (null_true == top())
      explicit_null_checks_elided++;
    (*null_control) = null_true;
  } else {
    BuildCutout unless(this, tst, ok_prob);
    // Check for optimizer eliding test at parse time
    if (stopped()) {
      // Failure not possible; do not bother making uncommon trap.
      explicit_null_checks_elided++;
    } else if (assert_null) {
      uncommon_trap(reason,
                    Deoptimization::Action_make_not_entrant,
                    NULL, "assert_null");
    } else {
      replace_in_map(value, zerocon(type));
      builtin_throw(reason);
    }
  }

  // Must throw exception, fall-thru not possible?
  if (stopped()) {
    return top();               // No result
  }

  if (assert_null) {
    // Cast obj to null on this path.
    replace_in_map(value, zerocon(type));
    return zerocon(type);
  }

  // Cast obj to not-null on this path, if there is no null_control.
  // (If there is a null_control, a non-null value may come back to haunt us.)
  if (type == T_OBJECT) {
    Node* cast = cast_not_null(value, false);
    if (null_control == NULL || (*null_control) == top())
      replace_in_map(value, cast);
    value = cast;
  }

  return value;
}


//------------------------------cast_not_null----------------------------------
// Cast obj to not-null on this path
Node* GraphKit::cast_not_null(Node* obj, bool do_replace_in_map) {
  const Type *t = _gvn.type(obj);
  const Type *t_not_null = t->join(TypePtr::NOTNULL);
  // Object is already not-null?
  if( t == t_not_null ) return obj;

  Node *cast = new (C, 2) CastPPNode(obj,t_not_null);
  cast->init_req(0, control());
  cast = _gvn.transform( cast );

  // Scan for instances of 'obj' in the current JVM mapping.
  // These instances are known to be not-null after the test.
  if (do_replace_in_map)
    replace_in_map(obj, cast);

  return cast;                  // Return casted value
}


//--------------------------replace_in_map-------------------------------------
void GraphKit::replace_in_map(Node* old, Node* neww) {
  this->map()->replace_edge(old, neww);

  // Note: This operation potentially replaces any edge
  // on the map.  This includes locals, stack, and monitors
  // of the current (innermost) JVM state.

  // We can consider replacing in caller maps.
  // The idea would be that an inlined function's null checks
  // can be shared with the entire inlining tree.
  // The expense of doing this is that the PreserveJVMState class
  // would have to preserve caller states too, with a deep copy.
}



//=============================================================================
//--------------------------------memory---------------------------------------
Node* GraphKit::memory(uint alias_idx) {
  MergeMemNode* mem = merged_memory();
  Node* p = mem->memory_at(alias_idx);
  _gvn.set_type(p, Type::MEMORY);  // must be mapped
  return p;
}

//-----------------------------reset_memory------------------------------------
Node* GraphKit::reset_memory() {
  Node* mem = map()->memory();
  // do not use this node for any more parsing!
  debug_only( map()->set_memory((Node*)NULL) );
  return _gvn.transform( mem );
}

//------------------------------set_all_memory---------------------------------
void GraphKit::set_all_memory(Node* newmem) {
  Node* mergemem = MergeMemNode::make(C, newmem);
  gvn().set_type_bottom(mergemem);
  map()->set_memory(mergemem);
}

//------------------------------set_all_memory_call----------------------------
void GraphKit::set_all_memory_call(Node* call, bool separate_io_proj) {
  Node* newmem = _gvn.transform( new (C, 1) ProjNode(call, TypeFunc::Memory, separate_io_proj) );
  set_all_memory(newmem);
}

//=============================================================================
//
// parser factory methods for MemNodes
//
// These are layered on top of the factory methods in LoadNode and StoreNode,
// and integrate with the parser's memory state and _gvn engine.
//

// factory methods in "int adr_idx"
Node* GraphKit::make_load(Node* ctl, Node* adr, const Type* t, BasicType bt,
                          int adr_idx,
                          bool require_atomic_access) {
  assert(adr_idx != Compile::AliasIdxTop, "use other make_load factory" );
  const TypePtr* adr_type = NULL; // debug-mode-only argument
  debug_only(adr_type = C->get_adr_type(adr_idx));
  Node* mem = memory(adr_idx);
  Node* ld;
  if (require_atomic_access && bt == T_LONG) {
    ld = LoadLNode::make_atomic(C, ctl, mem, adr, adr_type, t);
  } else {
    ld = LoadNode::make(_gvn, ctl, mem, adr, adr_type, t, bt);
  }
  return _gvn.transform(ld);
}

Node* GraphKit::store_to_memory(Node* ctl, Node* adr, Node *val, BasicType bt,
                                int adr_idx,
                                bool require_atomic_access) {
  assert(adr_idx != Compile::AliasIdxTop, "use other store_to_memory factory" );
  const TypePtr* adr_type = NULL;
  debug_only(adr_type = C->get_adr_type(adr_idx));
  Node *mem = memory(adr_idx);
  Node* st;
  if (require_atomic_access && bt == T_LONG) {
    st = StoreLNode::make_atomic(C, ctl, mem, adr, adr_type, val);
  } else {
    st = StoreNode::make(_gvn, ctl, mem, adr, adr_type, val, bt);
  }
  st = _gvn.transform(st);
  set_memory(st, adr_idx);
  // Back-to-back stores can only remove intermediate store with DU info
  // so push on worklist for optimizer.
  if (mem->req() > MemNode::Address && adr == mem->in(MemNode::Address))
    record_for_igvn(st);

  return st;
}


void GraphKit::pre_barrier(bool do_load,
                           Node* ctl,
                           Node* obj,
                           Node* adr,
                           uint  adr_idx,
                           Node* val,
                           const TypeOopPtr* val_type,
                           Node* pre_val,
                           BasicType bt) {

  BarrierSet* bs = Universe::heap()->barrier_set();
  set_control(ctl);
  switch (bs->kind()) {
    case BarrierSet::G1SATBCT:
    case BarrierSet::G1SATBCTLogging:
      g1_write_barrier_pre(do_load, obj, adr, adr_idx, val, val_type, pre_val, bt);
      break;

    case BarrierSet::CardTableModRef:
    case BarrierSet::CardTableExtension:
    case BarrierSet::ModRef:
      break;

    case BarrierSet::Other:
    default      :
      ShouldNotReachHere();

  }
}

void GraphKit::post_barrier(Node* ctl,
                            Node* store,
                            Node* obj,
                            Node* adr,
                            uint  adr_idx,
                            Node* val,
                            BasicType bt,
                            bool use_precise) {
  BarrierSet* bs = Universe::heap()->barrier_set();
  set_control(ctl);
  switch (bs->kind()) {
    case BarrierSet::G1SATBCT:
    case BarrierSet::G1SATBCTLogging:
      g1_write_barrier_post(store, obj, adr, adr_idx, val, bt, use_precise);
      break;

    case BarrierSet::CardTableModRef:
    case BarrierSet::CardTableExtension:
      write_barrier_post(store, obj, adr, adr_idx, val, use_precise);
      break;

    case BarrierSet::ModRef:
      break;

    case BarrierSet::Other:
    default      :
      ShouldNotReachHere();

  }
}

Node* GraphKit::store_oop(Node* ctl,
                          Node* obj,
                          Node* adr,
                          const TypePtr* adr_type,
                          Node* val,
                          const TypeOopPtr* val_type,
                          BasicType bt,
                          bool use_precise) {

  set_control(ctl);
  if (stopped()) return top(); // Dead path ?

  assert(bt == T_OBJECT, "sanity");
  assert(val != NULL, "not dead path");
  uint adr_idx = C->get_alias_index(adr_type);
  assert(adr_idx != Compile::AliasIdxTop, "use other store_to_memory factory" );

  pre_barrier(true /* do_load */,
              control(), obj, adr, adr_idx, val, val_type,
              NULL /* pre_val */,
              bt);

  Node* store = store_to_memory(control(), adr, val, bt, adr_idx);
  post_barrier(control(), store, obj, adr, adr_idx, val, bt, use_precise);
  return store;
}

// Could be an array or object we don't know at compile time (unsafe ref.)
Node* GraphKit::store_oop_to_unknown(Node* ctl,
                             Node* obj,   // containing obj
                             Node* adr,  // actual adress to store val at
                             const TypePtr* adr_type,
                             Node* val,
                             BasicType bt) {
  Compile::AliasType* at = C->alias_type(adr_type);
  const TypeOopPtr* val_type = NULL;
  if (adr_type->isa_instptr()) {
    if (at->field() != NULL) {
      // known field.  This code is a copy of the do_put_xxx logic.
      ciField* field = at->field();
      if (!field->type()->is_loaded()) {
        val_type = TypeInstPtr::BOTTOM;
      } else {
        val_type = TypeOopPtr::make_from_klass(field->type()->as_klass());
      }
    }
  } else if (adr_type->isa_aryptr()) {
    val_type = adr_type->is_aryptr()->elem()->make_oopptr();
  }
  if (val_type == NULL) {
    val_type = TypeInstPtr::BOTTOM;
  }
  return store_oop(ctl, obj, adr, adr_type, val, val_type, bt, true);
}


//-------------------------array_element_address-------------------------
Node* GraphKit::array_element_address(Node* ary, Node* idx, BasicType elembt,
                                      const TypeInt* sizetype) {
  uint shift  = exact_log2(type2aelembytes(elembt));
  uint header = arrayOopDesc::base_offset_in_bytes(elembt);

  // short-circuit a common case (saves lots of confusing waste motion)
  jint idx_con = find_int_con(idx, -1);
  if (idx_con >= 0) {
    intptr_t offset = header + ((intptr_t)idx_con << shift);
    return basic_plus_adr(ary, offset);
  }

  // must be correct type for alignment purposes
  Node* base  = basic_plus_adr(ary, header);
#ifdef _LP64
  // The scaled index operand to AddP must be a clean 64-bit value.
  // Java allows a 32-bit int to be incremented to a negative
  // value, which appears in a 64-bit register as a large
  // positive number.  Using that large positive number as an
  // operand in pointer arithmetic has bad consequences.
  // On the other hand, 32-bit overflow is rare, and the possibility
  // can often be excluded, if we annotate the ConvI2L node with
  // a type assertion that its value is known to be a small positive
  // number.  (The prior range check has ensured this.)
  // This assertion is used by ConvI2LNode::Ideal.
  int index_max = max_jint - 1;  // array size is max_jint, index is one less
  if (sizetype != NULL)  index_max = sizetype->_hi - 1;
  const TypeLong* lidxtype = TypeLong::make(CONST64(0), index_max, Type::WidenMax);
  idx = _gvn.transform( new (C, 2) ConvI2LNode(idx, lidxtype) );
#endif
  Node* scale = _gvn.transform( new (C, 3) LShiftXNode(idx, intcon(shift)) );
  return basic_plus_adr(ary, base, scale);
}

//-------------------------load_array_element-------------------------
Node* GraphKit::load_array_element(Node* ctl, Node* ary, Node* idx, const TypeAryPtr* arytype) {
  const Type* elemtype = arytype->elem();
  BasicType elembt = elemtype->array_element_basic_type();
  Node* adr = array_element_address(ary, idx, elembt, arytype->size());
  Node* ld = make_load(ctl, adr, elemtype, elembt, arytype);
  return ld;
}

//-------------------------set_arguments_for_java_call-------------------------
// Arguments (pre-popped from the stack) are taken from the JVMS.
void GraphKit::set_arguments_for_java_call(CallJavaNode* call) {
  // Add the call arguments:
  uint nargs = call->method()->arg_size();
  for (uint i = 0; i < nargs; i++) {
    Node* arg = argument(i);
    call->init_req(i + TypeFunc::Parms, arg);
  }
}

//---------------------------set_edges_for_java_call---------------------------
// Connect a newly created call into the current JVMS.
// A return value node (if any) is returned from set_edges_for_java_call.
void GraphKit::set_edges_for_java_call(CallJavaNode* call, bool must_throw, bool separate_io_proj) {

  // Add the predefined inputs:
  call->init_req( TypeFunc::Control, control() );
  call->init_req( TypeFunc::I_O    , i_o() );
  call->init_req( TypeFunc::Memory , reset_memory() );
  call->init_req( TypeFunc::FramePtr, frameptr() );
  call->init_req( TypeFunc::ReturnAdr, top() );

  add_safepoint_edges(call, must_throw);

  Node* xcall = _gvn.transform(call);

  if (xcall == top()) {
    set_control(top());
    return;
  }
  assert(xcall == call, "call identity is stable");

  // Re-use the current map to produce the result.

  set_control(_gvn.transform(new (C, 1) ProjNode(call, TypeFunc::Control)));
  set_i_o(    _gvn.transform(new (C, 1) ProjNode(call, TypeFunc::I_O    , separate_io_proj)));
  set_all_memory_call(xcall, separate_io_proj);

  //return xcall;   // no need, caller already has it
}

Node* GraphKit::set_results_for_java_call(CallJavaNode* call, bool separate_io_proj) {
  if (stopped())  return top();  // maybe the call folded up?

  // Capture the return value, if any.
  Node* ret;
  if (call->method() == NULL ||
      call->method()->return_type()->basic_type() == T_VOID)
        ret = top();
  else  ret = _gvn.transform(new (C, 1) ProjNode(call, TypeFunc::Parms));

  // Note:  Since any out-of-line call can produce an exception,
  // we always insert an I_O projection from the call into the result.

  make_slow_call_ex(call, env()->Throwable_klass(), separate_io_proj);

  if (separate_io_proj) {
    // The caller requested separate projections be used by the fall
    // through and exceptional paths, so replace the projections for
    // the fall through path.
    set_i_o(_gvn.transform( new (C, 1) ProjNode(call, TypeFunc::I_O) ));
    set_all_memory(_gvn.transform( new (C, 1) ProjNode(call, TypeFunc::Memory) ));
  }
  return ret;
}

//--------------------set_predefined_input_for_runtime_call--------------------
// Reading and setting the memory state is way conservative here.
// The real problem is that I am not doing real Type analysis on memory,
// so I cannot distinguish card mark stores from other stores.  Across a GC
// point the Store Barrier and the card mark memory has to agree.  I cannot
// have a card mark store and its barrier split across the GC point from
// either above or below.  Here I get that to happen by reading ALL of memory.
// A better answer would be to separate out card marks from other memory.
// For now, return the input memory state, so that it can be reused
// after the call, if this call has restricted memory effects.
Node* GraphKit::set_predefined_input_for_runtime_call(SafePointNode* call) {
  // Set fixed predefined input arguments
  Node* memory = reset_memory();
  call->init_req( TypeFunc::Control,   control()  );
  call->init_req( TypeFunc::I_O,       top()      ); // does no i/o
  call->init_req( TypeFunc::Memory,    memory     ); // may gc ptrs
  call->init_req( TypeFunc::FramePtr,  frameptr() );
  call->init_req( TypeFunc::ReturnAdr, top()      );
  return memory;
}

//-------------------set_predefined_output_for_runtime_call--------------------
// Set control and memory (not i_o) from the call.
// If keep_mem is not NULL, use it for the output state,
// except for the RawPtr output of the call, if hook_mem is TypeRawPtr::BOTTOM.
// If hook_mem is NULL, this call produces no memory effects at all.
// If hook_mem is a Java-visible memory slice (such as arraycopy operands),
// then only that memory slice is taken from the call.
// In the last case, we must put an appropriate memory barrier before
// the call, so as to create the correct anti-dependencies on loads
// preceding the call.
void GraphKit::set_predefined_output_for_runtime_call(Node* call,
                                                      Node* keep_mem,
                                                      const TypePtr* hook_mem) {
  // no i/o
  set_control(_gvn.transform( new (C, 1) ProjNode(call,TypeFunc::Control) ));
  if (keep_mem) {
    // First clone the existing memory state
    set_all_memory(keep_mem);
    if (hook_mem != NULL) {
      // Make memory for the call
      Node* mem = _gvn.transform( new (C, 1) ProjNode(call, TypeFunc::Memory) );
      // Set the RawPtr memory state only.  This covers all the heap top/GC stuff
      // We also use hook_mem to extract specific effects from arraycopy stubs.
      set_memory(mem, hook_mem);
    }
    // ...else the call has NO memory effects.

    // Make sure the call advertises its memory effects precisely.
    // This lets us build accurate anti-dependences in gcm.cpp.
    assert(C->alias_type(call->adr_type()) == C->alias_type(hook_mem),
           "call node must be constructed correctly");
  } else {
    assert(hook_mem == NULL, "");
    // This is not a "slow path" call; all memory comes from the call.
    set_all_memory_call(call);
  }
}


// Replace the call with the current state of the kit.
void GraphKit::replace_call(CallNode* call, Node* result) {
  JVMState* ejvms = NULL;
  if (has_exceptions()) {
    ejvms = transfer_exceptions_into_jvms();
  }

  SafePointNode* final_state = stop();

  // Find all the needed outputs of this call
  CallProjections callprojs;
  call->extract_projections(&callprojs, true);

  // Replace all the old call edges with the edges from the inlining result
  C->gvn_replace_by(callprojs.fallthrough_catchproj, final_state->in(TypeFunc::Control));
  C->gvn_replace_by(callprojs.fallthrough_memproj,   final_state->in(TypeFunc::Memory));
  C->gvn_replace_by(callprojs.fallthrough_ioproj,    final_state->in(TypeFunc::I_O));
  Node* final_mem = final_state->in(TypeFunc::Memory);

  // Replace the result with the new result if it exists and is used
  if (callprojs.resproj != NULL && result != NULL) {
    C->gvn_replace_by(callprojs.resproj, result);
  }

  if (ejvms == NULL) {
    // No exception edges to simply kill off those paths
    C->gvn_replace_by(callprojs.catchall_catchproj, C->top());
    C->gvn_replace_by(callprojs.catchall_memproj,   C->top());
    C->gvn_replace_by(callprojs.catchall_ioproj,    C->top());

    // Replace the old exception object with top
    if (callprojs.exobj != NULL) {
      C->gvn_replace_by(callprojs.exobj, C->top());
    }
  } else {
    GraphKit ekit(ejvms);

    // Load my combined exception state into the kit, with all phis transformed:
    SafePointNode* ex_map = ekit.combine_and_pop_all_exception_states();

    Node* ex_oop = ekit.use_exception_state(ex_map);

    C->gvn_replace_by(callprojs.catchall_catchproj, ekit.control());
    C->gvn_replace_by(callprojs.catchall_memproj,   ekit.reset_memory());
    C->gvn_replace_by(callprojs.catchall_ioproj,    ekit.i_o());

    // Replace the old exception object with the newly created one
    if (callprojs.exobj != NULL) {
      C->gvn_replace_by(callprojs.exobj, ex_oop);
    }
  }

  // Disconnect the call from the graph
  call->disconnect_inputs(NULL);
  C->gvn_replace_by(call, C->top());

  // Clean up any MergeMems that feed other MergeMems since the
  // optimizer doesn't like that.
  if (final_mem->is_MergeMem()) {
    Node_List wl;
    for (SimpleDUIterator i(final_mem); i.has_next(); i.next()) {
      Node* m = i.get();
      if (m->is_MergeMem() && !wl.contains(m)) {
        wl.push(m);
      }
    }
    while (wl.size()  > 0) {
      _gvn.transform(wl.pop());
    }
  }
}


//------------------------------increment_counter------------------------------
// for statistics: increment a VM counter by 1

void GraphKit::increment_counter(address counter_addr) {
  Node* adr1 = makecon(TypeRawPtr::make(counter_addr));
  increment_counter(adr1);
}

void GraphKit::increment_counter(Node* counter_addr) {
  int adr_type = Compile::AliasIdxRaw;
  Node* ctrl = control();
  Node* cnt  = make_load(ctrl, counter_addr, TypeInt::INT, T_INT, adr_type);
  Node* incr = _gvn.transform(new (C, 3) AddINode(cnt, _gvn.intcon(1)));
  store_to_memory( ctrl, counter_addr, incr, T_INT, adr_type );
}


//------------------------------uncommon_trap----------------------------------
// Bail out to the interpreter in mid-method.  Implemented by calling the
// uncommon_trap blob.  This helper function inserts a runtime call with the
// right debug info.
void GraphKit::uncommon_trap(int trap_request,
                             ciKlass* klass, const char* comment,
                             bool must_throw,
                             bool keep_exact_action) {
  if (failing())  stop();
  if (stopped())  return; // trap reachable?

  // Note:  If ProfileTraps is true, and if a deopt. actually
  // occurs here, the runtime will make sure an MDO exists.  There is
  // no need to call method()->ensure_method_data() at this point.

#ifdef ASSERT
  if (!must_throw) {
    // Make sure the stack has at least enough depth to execute
    // the current bytecode.
    int inputs, ignore;
    if (compute_stack_effects(inputs, ignore)) {
      assert(sp() >= inputs, "must have enough JVMS stack to execute");
      // It is a frequent error in library_call.cpp to issue an
      // uncommon trap with the _sp value already popped.
    }
  }
#endif

  Deoptimization::DeoptReason reason = Deoptimization::trap_request_reason(trap_request);
  Deoptimization::DeoptAction action = Deoptimization::trap_request_action(trap_request);

  switch (action) {
  case Deoptimization::Action_maybe_recompile:
  case Deoptimization::Action_reinterpret:
    // Temporary fix for 6529811 to allow virtual calls to be sure they
    // get the chance to go from mono->bi->mega
    if (!keep_exact_action &&
        Deoptimization::trap_request_index(trap_request) < 0 &&
        too_many_recompiles(reason)) {
      // This BCI is causing too many recompilations.
      action = Deoptimization::Action_none;
      trap_request = Deoptimization::make_trap_request(reason, action);
    } else {
      C->set_trap_can_recompile(true);
    }
    break;
  case Deoptimization::Action_make_not_entrant:
    C->set_trap_can_recompile(true);
    break;
#ifdef ASSERT
  case Deoptimization::Action_none:
  case Deoptimization::Action_make_not_compilable:
    break;
  default:
    assert(false, "bad action");
#endif
  }

  if (TraceOptoParse) {
    char buf[100];
    tty->print_cr("Uncommon trap %s at bci:%d",
                  Deoptimization::format_trap_request(buf, sizeof(buf),
                                                      trap_request), bci());
  }

  CompileLog* log = C->log();
  if (log != NULL) {
    int kid = (klass == NULL)? -1: log->identify(klass);
    log->begin_elem("uncommon_trap bci='%d'", bci());
    char buf[100];
    log->print(" %s", Deoptimization::format_trap_request(buf, sizeof(buf),
                                                          trap_request));
    if (kid >= 0)         log->print(" klass='%d'", kid);
    if (comment != NULL)  log->print(" comment='%s'", comment);
    log->end_elem();
  }

  // Make sure any guarding test views this path as very unlikely
  Node *i0 = control()->in(0);
  if (i0 != NULL && i0->is_If()) {        // Found a guarding if test?
    IfNode *iff = i0->as_If();
    float f = iff->_prob;   // Get prob
    if (control()->Opcode() == Op_IfTrue) {
      if (f > PROB_UNLIKELY_MAG(4))
        iff->_prob = PROB_MIN;
    } else {
      if (f < PROB_LIKELY_MAG(4))
        iff->_prob = PROB_MAX;
    }
  }

  // Clear out dead values from the debug info.
  kill_dead_locals();

  // Now insert the uncommon trap subroutine call
  address call_addr = SharedRuntime::uncommon_trap_blob()->entry_point();
  const TypePtr* no_memory_effects = NULL;
  // Pass the index of the class to be loaded
  Node* call = make_runtime_call(RC_NO_LEAF | RC_UNCOMMON |
                                 (must_throw ? RC_MUST_THROW : 0),
                                 OptoRuntime::uncommon_trap_Type(),
                                 call_addr, "uncommon_trap", no_memory_effects,
                                 intcon(trap_request));
  assert(call->as_CallStaticJava()->uncommon_trap_request() == trap_request,
         "must extract request correctly from the graph");
  assert(trap_request != 0, "zero value reserved by uncommon_trap_request");

  call->set_req(TypeFunc::ReturnAdr, returnadr());
  // The debug info is the only real input to this call.

  // Halt-and-catch fire here.  The above call should never return!
  HaltNode* halt = new(C, TypeFunc::Parms) HaltNode(control(), frameptr());
  _gvn.set_type_bottom(halt);
  root()->add_req(halt);

  stop_and_kill_map();
}


//--------------------------just_allocated_object------------------------------
// Report the object that was just allocated.
// It must be the case that there are no intervening safepoints.
// We use this to determine if an object is so "fresh" that
// it does not require card marks.
Node* GraphKit::just_allocated_object(Node* current_control) {
  if (C->recent_alloc_ctl() == current_control)
    return C->recent_alloc_obj();
  return NULL;
}


void GraphKit::round_double_arguments(ciMethod* dest_method) {
  // (Note:  TypeFunc::make has a cache that makes this fast.)
  const TypeFunc* tf    = TypeFunc::make(dest_method);
  int             nargs = tf->_domain->_cnt - TypeFunc::Parms;
  for (int j = 0; j < nargs; j++) {
    const Type *targ = tf->_domain->field_at(j + TypeFunc::Parms);
    if( targ->basic_type() == T_DOUBLE ) {
      // If any parameters are doubles, they must be rounded before
      // the call, dstore_rounding does gvn.transform
      Node *arg = argument(j);
      arg = dstore_rounding(arg);
      set_argument(j, arg);
    }
  }
}

void GraphKit::round_double_result(ciMethod* dest_method) {
  // A non-strict method may return a double value which has an extended
  // exponent, but this must not be visible in a caller which is 'strict'
  // If a strict caller invokes a non-strict callee, round a double result

  BasicType result_type = dest_method->return_type()->basic_type();
  assert( method() != NULL, "must have caller context");
  if( result_type == T_DOUBLE && method()->is_strict() && !dest_method->is_strict() ) {
    // Destination method's return value is on top of stack
    // dstore_rounding() does gvn.transform
    Node *result = pop_pair();
    result = dstore_rounding(result);
    push_pair(result);
  }
}

// rounding for strict float precision conformance
Node* GraphKit::precision_rounding(Node* n) {
  return UseStrictFP && _method->flags().is_strict()
    && UseSSE == 0 && Matcher::strict_fp_requires_explicit_rounding
    ? _gvn.transform( new (C, 2) RoundFloatNode(0, n) )
    : n;
}

// rounding for strict double precision conformance
Node* GraphKit::dprecision_rounding(Node *n) {
  return UseStrictFP && _method->flags().is_strict()
    && UseSSE <= 1 && Matcher::strict_fp_requires_explicit_rounding
    ? _gvn.transform( new (C, 2) RoundDoubleNode(0, n) )
    : n;
}

// rounding for non-strict double stores
Node* GraphKit::dstore_rounding(Node* n) {
  return Matcher::strict_fp_requires_explicit_rounding
    && UseSSE <= 1
    ? _gvn.transform( new (C, 2) RoundDoubleNode(0, n) )
    : n;
}

//=============================================================================
// Generate a fast path/slow path idiom.  Graph looks like:
// [foo] indicates that 'foo' is a parameter
//
//              [in]     NULL
//                 \    /
//                  CmpP
//                  Bool ne
//                   If
//                  /  \
//              True    False-<2>
//              / |
//             /  cast_not_null
//           Load  |    |   ^
//        [fast_test]   |   |
// gvn to   opt_test    |   |
//          /    \      |  <1>
//      True     False  |
//        |         \\  |
//   [slow_call]     \[fast_result]
//    Ctl   Val       \      \
//     |               \      \
//    Catch       <1>   \      \
//   /    \        ^     \      \
//  Ex    No_Ex    |      \      \
//  |       \   \  |       \ <2>  \
//  ...      \  [slow_res] |  |    \   [null_result]
//            \         \--+--+---  |  |
//             \           | /    \ | /
//              --------Region     Phi
//
//=============================================================================
// Code is structured as a series of driver functions all called 'do_XXX' that
// call a set of helper functions.  Helper functions first, then drivers.

//------------------------------null_check_oop---------------------------------
// Null check oop.  Set null-path control into Region in slot 3.
// Make a cast-not-nullness use the other not-null control.  Return cast.
Node* GraphKit::null_check_oop(Node* value, Node* *null_control,
                               bool never_see_null) {
  // Initial NULL check taken path
  (*null_control) = top();
  Node* cast = null_check_common(value, T_OBJECT, false, null_control);

  // Generate uncommon_trap:
  if (never_see_null && (*null_control) != top()) {
    // If we see an unexpected null at a check-cast we record it and force a
    // recompile; the offending check-cast will be compiled to handle NULLs.
    // If we see more than one offending BCI, then all checkcasts in the
    // method will be compiled to handle NULLs.
    PreserveJVMState pjvms(this);
    set_control(*null_control);
    replace_in_map(value, null());
    uncommon_trap(Deoptimization::Reason_null_check,
                  Deoptimization::Action_make_not_entrant);
    (*null_control) = top();    // NULL path is dead
  }

  // Cast away null-ness on the result
  return cast;
}

//------------------------------opt_iff----------------------------------------
// Optimize the fast-check IfNode.  Set the fast-path region slot 2.
// Return slow-path control.
Node* GraphKit::opt_iff(Node* region, Node* iff) {
  IfNode *opt_iff = _gvn.transform(iff)->as_If();

  // Fast path taken; set region slot 2
  Node *fast_taken = _gvn.transform( new (C, 1) IfFalseNode(opt_iff) );
  region->init_req(2,fast_taken); // Capture fast-control

  // Fast path not-taken, i.e. slow path
  Node *slow_taken = _gvn.transform( new (C, 1) IfTrueNode(opt_iff) );
  return slow_taken;
}

//-----------------------------make_runtime_call-------------------------------
Node* GraphKit::make_runtime_call(int flags,
                                  const TypeFunc* call_type, address call_addr,
                                  const char* call_name,
                                  const TypePtr* adr_type,
                                  // The following parms are all optional.
                                  // The first NULL ends the list.
                                  Node* parm0, Node* parm1,
                                  Node* parm2, Node* parm3,
                                  Node* parm4, Node* parm5,
                                  Node* parm6, Node* parm7) {
  // Slow-path call
  int size = call_type->domain()->cnt();
  bool is_leaf = !(flags & RC_NO_LEAF);
  bool has_io  = (!is_leaf && !(flags & RC_NO_IO));
  if (call_name == NULL) {
    assert(!is_leaf, "must supply name for leaf");
    call_name = OptoRuntime::stub_name(call_addr);
  }
  CallNode* call;
  if (!is_leaf) {
    call = new(C, size) CallStaticJavaNode(call_type, call_addr, call_name,
                                           bci(), adr_type);
  } else if (flags & RC_NO_FP) {
    call = new(C, size) CallLeafNoFPNode(call_type, call_addr, call_name, adr_type);
  } else {
    call = new(C, size) CallLeafNode(call_type, call_addr, call_name, adr_type);
  }

  // The following is similar to set_edges_for_java_call,
  // except that the memory effects of the call are restricted to AliasIdxRaw.

  // Slow path call has no side-effects, uses few values
  bool wide_in  = !(flags & RC_NARROW_MEM);
  bool wide_out = (C->get_alias_index(adr_type) == Compile::AliasIdxBot);

  Node* prev_mem = NULL;
  if (wide_in) {
    prev_mem = set_predefined_input_for_runtime_call(call);
  } else {
    assert(!wide_out, "narrow in => narrow out");
    Node* narrow_mem = memory(adr_type);
    prev_mem = reset_memory();
    map()->set_memory(narrow_mem);
    set_predefined_input_for_runtime_call(call);
  }

  // Hook each parm in order.  Stop looking at the first NULL.
  if (parm0 != NULL) { call->init_req(TypeFunc::Parms+0, parm0);
  if (parm1 != NULL) { call->init_req(TypeFunc::Parms+1, parm1);
  if (parm2 != NULL) { call->init_req(TypeFunc::Parms+2, parm2);
  if (parm3 != NULL) { call->init_req(TypeFunc::Parms+3, parm3);
  if (parm4 != NULL) { call->init_req(TypeFunc::Parms+4, parm4);
  if (parm5 != NULL) { call->init_req(TypeFunc::Parms+5, parm5);
  if (parm6 != NULL) { call->init_req(TypeFunc::Parms+6, parm6);
  if (parm7 != NULL) { call->init_req(TypeFunc::Parms+7, parm7);
    /* close each nested if ===> */  } } } } } } } }
  assert(call->in(call->req()-1) != NULL, "must initialize all parms");

  if (!is_leaf) {
    // Non-leaves can block and take safepoints:
    add_safepoint_edges(call, ((flags & RC_MUST_THROW) != 0));
  }
  // Non-leaves can throw exceptions:
  if (has_io) {
    call->set_req(TypeFunc::I_O, i_o());
  }

  if (flags & RC_UNCOMMON) {
    // Set the count to a tiny probability.  Cf. Estimate_Block_Frequency.
    // (An "if" probability corresponds roughly to an unconditional count.
    // Sort of.)
    call->set_cnt(PROB_UNLIKELY_MAG(4));
  }

  Node* c = _gvn.transform(call);
  assert(c == call, "cannot disappear");

  if (wide_out) {
    // Slow path call has full side-effects.
    set_predefined_output_for_runtime_call(call);
  } else {
    // Slow path call has few side-effects, and/or sets few values.
    set_predefined_output_for_runtime_call(call, prev_mem, adr_type);
  }

  if (has_io) {
    set_i_o(_gvn.transform(new (C, 1) ProjNode(call, TypeFunc::I_O)));
  }
  return call;

}

//------------------------------merge_memory-----------------------------------
// Merge memory from one path into the current memory state.
void GraphKit::merge_memory(Node* new_mem, Node* region, int new_path) {
  for (MergeMemStream mms(merged_memory(), new_mem->as_MergeMem()); mms.next_non_empty2(); ) {
    Node* old_slice = mms.force_memory();
    Node* new_slice = mms.memory2();
    if (old_slice != new_slice) {
      PhiNode* phi;
      if (new_slice->is_Phi() && new_slice->as_Phi()->region() == region) {
        phi = new_slice->as_Phi();
        #ifdef ASSERT
        if (old_slice->is_Phi() && old_slice->as_Phi()->region() == region)
          old_slice = old_slice->in(new_path);
        // Caller is responsible for ensuring that any pre-existing
        // phis are already aware of old memory.
        int old_path = (new_path > 1) ? 1 : 2;  // choose old_path != new_path
        assert(phi->in(old_path) == old_slice, "pre-existing phis OK");
        #endif
        mms.set_memory(phi);
      } else {
        phi = PhiNode::make(region, old_slice, Type::MEMORY, mms.adr_type(C));
        _gvn.set_type(phi, Type::MEMORY);
        phi->set_req(new_path, new_slice);
        mms.set_memory(_gvn.transform(phi));  // assume it is complete
      }
    }
  }
}

//------------------------------make_slow_call_ex------------------------------
// Make the exception handler hookups for the slow call
void GraphKit::make_slow_call_ex(Node* call, ciInstanceKlass* ex_klass, bool separate_io_proj) {
  if (stopped())  return;

  // Make a catch node with just two handlers:  fall-through and catch-all
  Node* i_o  = _gvn.transform( new (C, 1) ProjNode(call, TypeFunc::I_O, separate_io_proj) );
  Node* catc = _gvn.transform( new (C, 2) CatchNode(control(), i_o, 2) );
  Node* norm = _gvn.transform( new (C, 1) CatchProjNode(catc, CatchProjNode::fall_through_index, CatchProjNode::no_handler_bci) );
  Node* excp = _gvn.transform( new (C, 1) CatchProjNode(catc, CatchProjNode::catch_all_index,    CatchProjNode::no_handler_bci) );

  { PreserveJVMState pjvms(this);
    set_control(excp);
    set_i_o(i_o);

    if (excp != top()) {
      // Create an exception state also.
      // Use an exact type if the caller has specified a specific exception.
      const Type* ex_type = TypeOopPtr::make_from_klass_unique(ex_klass)->cast_to_ptr_type(TypePtr::NotNull);
      Node*       ex_oop  = new (C, 2) CreateExNode(ex_type, control(), i_o);
      add_exception_state(make_exception_state(_gvn.transform(ex_oop)));
    }
  }

  // Get the no-exception control from the CatchNode.
  set_control(norm);
}


//-------------------------------gen_subtype_check-----------------------------
// Generate a subtyping check.  Takes as input the subtype and supertype.
// Returns 2 values: sets the default control() to the true path and returns
// the false path.  Only reads invariant memory; sets no (visible) memory.
// The PartialSubtypeCheckNode sets the hidden 1-word cache in the encoding
// but that's not exposed to the optimizer.  This call also doesn't take in an
// Object; if you wish to check an Object you need to load the Object's class
// prior to coming here.
Node* GraphKit::gen_subtype_check(Node* subklass, Node* superklass) {
  // Fast check for identical types, perhaps identical constants.
  // The types can even be identical non-constants, in cases
  // involving Array.newInstance, Object.clone, etc.
  if (subklass == superklass)
    return top();             // false path is dead; no test needed.

  if (_gvn.type(superklass)->singleton()) {
    ciKlass* superk = _gvn.type(superklass)->is_klassptr()->klass();
    ciKlass* subk   = _gvn.type(subklass)->is_klassptr()->klass();

    // In the common case of an exact superklass, try to fold up the
    // test before generating code.  You may ask, why not just generate
    // the code and then let it fold up?  The answer is that the generated
    // code will necessarily include null checks, which do not always
    // completely fold away.  If they are also needless, then they turn
    // into a performance loss.  Example:
    //    Foo[] fa = blah(); Foo x = fa[0]; fa[1] = x;
    // Here, the type of 'fa' is often exact, so the store check
    // of fa[1]=x will fold up, without testing the nullness of x.
    switch (static_subtype_check(superk, subk)) {
    case SSC_always_false:
      {
        Node* always_fail = control();
        set_control(top());
        return always_fail;
      }
    case SSC_always_true:
      return top();
    case SSC_easy_test:
      {
        // Just do a direct pointer compare and be done.
        Node* cmp = _gvn.transform( new(C, 3) CmpPNode(subklass, superklass) );
        Node* bol = _gvn.transform( new(C, 2) BoolNode(cmp, BoolTest::eq) );
        IfNode* iff = create_and_xform_if(control(), bol, PROB_STATIC_FREQUENT, COUNT_UNKNOWN);
        set_control( _gvn.transform( new(C, 1) IfTrueNode (iff) ) );
        return       _gvn.transform( new(C, 1) IfFalseNode(iff) );
      }
    case SSC_full_test:
      break;
    default:
      ShouldNotReachHere();
    }
  }

  // %%% Possible further optimization:  Even if the superklass is not exact,
  // if the subklass is the unique subtype of the superklass, the check
  // will always succeed.  We could leave a dependency behind to ensure this.

  // First load the super-klass's check-offset
  Node *p1 = basic_plus_adr( superklass, superklass, sizeof(oopDesc) + Klass::super_check_offset_offset_in_bytes() );
  Node *chk_off = _gvn.transform( new (C, 3) LoadINode( NULL, memory(p1), p1, _gvn.type(p1)->is_ptr() ) );
  int cacheoff_con = sizeof(oopDesc) + Klass::secondary_super_cache_offset_in_bytes();
  bool might_be_cache = (find_int_con(chk_off, cacheoff_con) == cacheoff_con);

  // Load from the sub-klass's super-class display list, or a 1-word cache of
  // the secondary superclass list, or a failing value with a sentinel offset
  // if the super-klass is an interface or exceptionally deep in the Java
  // hierarchy and we have to scan the secondary superclass list the hard way.
  // Worst-case type is a little odd: NULL is allowed as a result (usually
  // klass loads can never produce a NULL).
  Node *chk_off_X = ConvI2X(chk_off);
  Node *p2 = _gvn.transform( new (C, 4) AddPNode(subklass,subklass,chk_off_X) );
  // For some types like interfaces the following loadKlass is from a 1-word
  // cache which is mutable so can't use immutable memory.  Other
  // types load from the super-class display table which is immutable.
  Node *kmem = might_be_cache ? memory(p2) : immutable_memory();
  Node *nkls = _gvn.transform( LoadKlassNode::make( _gvn, kmem, p2, _gvn.type(p2)->is_ptr(), TypeKlassPtr::OBJECT_OR_NULL ) );

  // Compile speed common case: ARE a subtype and we canNOT fail
  if( superklass == nkls )
    return top();             // false path is dead; no test needed.

  // See if we get an immediate positive hit.  Happens roughly 83% of the
  // time.  Test to see if the value loaded just previously from the subklass
  // is exactly the superklass.
  Node *cmp1 = _gvn.transform( new (C, 3) CmpPNode( superklass, nkls ) );
  Node *bol1 = _gvn.transform( new (C, 2) BoolNode( cmp1, BoolTest::eq ) );
  IfNode *iff1 = create_and_xform_if( control(), bol1, PROB_LIKELY(0.83f), COUNT_UNKNOWN );
  Node *iftrue1 = _gvn.transform( new (C, 1) IfTrueNode ( iff1 ) );
  set_control(    _gvn.transform( new (C, 1) IfFalseNode( iff1 ) ) );

  // Compile speed common case: Check for being deterministic right now.  If
  // chk_off is a constant and not equal to cacheoff then we are NOT a
  // subklass.  In this case we need exactly the 1 test above and we can
  // return those results immediately.
  if (!might_be_cache) {
    Node* not_subtype_ctrl = control();
    set_control(iftrue1); // We need exactly the 1 test above
    return not_subtype_ctrl;
  }

  // Gather the various success & failures here
  RegionNode *r_ok_subtype = new (C, 4) RegionNode(4);
  record_for_igvn(r_ok_subtype);
  RegionNode *r_not_subtype = new (C, 3) RegionNode(3);
  record_for_igvn(r_not_subtype);

  r_ok_subtype->init_req(1, iftrue1);

  // Check for immediate negative hit.  Happens roughly 11% of the time (which
  // is roughly 63% of the remaining cases).  Test to see if the loaded
  // check-offset points into the subklass display list or the 1-element
  // cache.  If it points to the display (and NOT the cache) and the display
  // missed then it's not a subtype.
  Node *cacheoff = _gvn.intcon(cacheoff_con);
  Node *cmp2 = _gvn.transform( new (C, 3) CmpINode( chk_off, cacheoff ) );
  Node *bol2 = _gvn.transform( new (C, 2) BoolNode( cmp2, BoolTest::ne ) );
  IfNode *iff2 = create_and_xform_if( control(), bol2, PROB_LIKELY(0.63f), COUNT_UNKNOWN );
  r_not_subtype->init_req(1, _gvn.transform( new (C, 1) IfTrueNode (iff2) ) );
  set_control(                _gvn.transform( new (C, 1) IfFalseNode(iff2) ) );

  // Check for self.  Very rare to get here, but it is taken 1/3 the time.
  // No performance impact (too rare) but allows sharing of secondary arrays
  // which has some footprint reduction.
  Node *cmp3 = _gvn.transform( new (C, 3) CmpPNode( subklass, superklass ) );
  Node *bol3 = _gvn.transform( new (C, 2) BoolNode( cmp3, BoolTest::eq ) );
  IfNode *iff3 = create_and_xform_if( control(), bol3, PROB_LIKELY(0.36f), COUNT_UNKNOWN );
  r_ok_subtype->init_req(2, _gvn.transform( new (C, 1) IfTrueNode ( iff3 ) ) );
  set_control(               _gvn.transform( new (C, 1) IfFalseNode( iff3 ) ) );

  // -- Roads not taken here: --
  // We could also have chosen to perform the self-check at the beginning
  // of this code sequence, as the assembler does.  This would not pay off
  // the same way, since the optimizer, unlike the assembler, can perform
  // static type analysis to fold away many successful self-checks.
  // Non-foldable self checks work better here in second position, because
  // the initial primary superclass check subsumes a self-check for most
  // types.  An exception would be a secondary type like array-of-interface,
  // which does not appear in its own primary supertype display.
  // Finally, we could have chosen to move the self-check into the
  // PartialSubtypeCheckNode, and from there out-of-line in a platform
  // dependent manner.  But it is worthwhile to have the check here,
  // where it can be perhaps be optimized.  The cost in code space is
  // small (register compare, branch).

  // Now do a linear scan of the secondary super-klass array.  Again, no real
  // performance impact (too rare) but it's gotta be done.
  // Since the code is rarely used, there is no penalty for moving it
  // out of line, and it can only improve I-cache density.
  // The decision to inline or out-of-line this final check is platform
  // dependent, and is found in the AD file definition of PartialSubtypeCheck.
  Node* psc = _gvn.transform(
    new (C, 3) PartialSubtypeCheckNode(control(), subklass, superklass) );

  Node *cmp4 = _gvn.transform( new (C, 3) CmpPNode( psc, null() ) );
  Node *bol4 = _gvn.transform( new (C, 2) BoolNode( cmp4, BoolTest::ne ) );
  IfNode *iff4 = create_and_xform_if( control(), bol4, PROB_FAIR, COUNT_UNKNOWN );
  r_not_subtype->init_req(2, _gvn.transform( new (C, 1) IfTrueNode (iff4) ) );
  r_ok_subtype ->init_req(3, _gvn.transform( new (C, 1) IfFalseNode(iff4) ) );

  // Return false path; set default control to true path.
  set_control( _gvn.transform(r_ok_subtype) );
  return _gvn.transform(r_not_subtype);
}

//----------------------------static_subtype_check-----------------------------
// Shortcut important common cases when superklass is exact:
// (0) superklass is java.lang.Object (can occur in reflective code)
// (1) subklass is already limited to a subtype of superklass => always ok
// (2) subklass does not overlap with superklass => always fail
// (3) superklass has NO subtypes and we can check with a simple compare.
int GraphKit::static_subtype_check(ciKlass* superk, ciKlass* subk) {
  if (StressReflectiveCode) {
    return SSC_full_test;       // Let caller generate the general case.
  }

  if (superk == env()->Object_klass()) {
    return SSC_always_true;     // (0) this test cannot fail
  }

  ciType* superelem = superk;
  if (superelem->is_array_klass())
    superelem = superelem->as_array_klass()->base_element_type();

  if (!subk->is_interface()) {  // cannot trust static interface types yet
    if (subk->is_subtype_of(superk)) {
      return SSC_always_true;   // (1) false path dead; no dynamic test needed
    }
    if (!(superelem->is_klass() && superelem->as_klass()->is_interface()) &&
        !superk->is_subtype_of(subk)) {
      return SSC_always_false;
    }
  }

  // If casting to an instance klass, it must have no subtypes
  if (superk->is_interface()) {
    // Cannot trust interfaces yet.
    // %%% S.B. superk->nof_implementors() == 1
  } else if (superelem->is_instance_klass()) {
    ciInstanceKlass* ik = superelem->as_instance_klass();
    if (!ik->has_subklass() && !ik->is_interface()) {
      if (!ik->is_final()) {
        // Add a dependency if there is a chance of a later subclass.
        C->dependencies()->assert_leaf_type(ik);
      }
      return SSC_easy_test;     // (3) caller can do a simple ptr comparison
    }
  } else {
    // A primitive array type has no subtypes.
    return SSC_easy_test;       // (3) caller can do a simple ptr comparison
  }

  return SSC_full_test;
}

// Profile-driven exact type check:
Node* GraphKit::type_check_receiver(Node* receiver, ciKlass* klass,
                                    float prob,
                                    Node* *casted_receiver) {
  const TypeKlassPtr* tklass = TypeKlassPtr::make(klass);
  Node* recv_klass = load_object_klass(receiver);
  Node* want_klass = makecon(tklass);
  Node* cmp = _gvn.transform( new(C, 3) CmpPNode(recv_klass, want_klass) );
  Node* bol = _gvn.transform( new(C, 2) BoolNode(cmp, BoolTest::eq) );
  IfNode* iff = create_and_xform_if(control(), bol, prob, COUNT_UNKNOWN);
  set_control( _gvn.transform( new(C, 1) IfTrueNode (iff) ));
  Node* fail = _gvn.transform( new(C, 1) IfFalseNode(iff) );

  const TypeOopPtr* recv_xtype = tklass->as_instance_type();
  assert(recv_xtype->klass_is_exact(), "");

  // Subsume downstream occurrences of receiver with a cast to
  // recv_xtype, since now we know what the type will be.
  Node* cast = new(C, 2) CheckCastPPNode(control(), receiver, recv_xtype);
  (*casted_receiver) = _gvn.transform(cast);
  // (User must make the replace_in_map call.)

  return fail;
}


//------------------------------seems_never_null-------------------------------
// Use null_seen information if it is available from the profile.
// If we see an unexpected null at a type check we record it and force a
// recompile; the offending check will be recompiled to handle NULLs.
// If we see several offending BCIs, then all checks in the
// method will be recompiled.
bool GraphKit::seems_never_null(Node* obj, ciProfileData* data) {
  if (UncommonNullCast               // Cutout for this technique
      && obj != null()               // And not the -Xcomp stupid case?
      && !too_many_traps(Deoptimization::Reason_null_check)
      ) {
    if (data == NULL)
      // Edge case:  no mature data.  Be optimistic here.
      return true;
    // If the profile has not seen a null, assume it won't happen.
    assert(java_bc() == Bytecodes::_checkcast ||
           java_bc() == Bytecodes::_instanceof ||
           java_bc() == Bytecodes::_aastore, "MDO must collect null_seen bit here");
    return !data->as_BitData()->null_seen();
  }
  return false;
}

//------------------------maybe_cast_profiled_receiver-------------------------
// If the profile has seen exactly one type, narrow to exactly that type.
// Subsequent type checks will always fold up.
Node* GraphKit::maybe_cast_profiled_receiver(Node* not_null_obj,
                                             ciProfileData* data,
                                             ciKlass* require_klass) {
  if (!UseTypeProfile || !TypeProfileCasts) return NULL;
  if (data == NULL)  return NULL;

  // Make sure we haven't already deoptimized from this tactic.
  if (too_many_traps(Deoptimization::Reason_class_check))
    return NULL;

  // (No, this isn't a call, but it's enough like a virtual call
  // to use the same ciMethod accessor to get the profile info...)
  ciCallProfile profile = method()->call_profile_at_bci(bci());
  if (profile.count() >= 0 &&         // no cast failures here
      profile.has_receiver(0) &&
      profile.morphism() == 1) {
    ciKlass* exact_kls = profile.receiver(0);
    if (require_klass == NULL ||
        static_subtype_check(require_klass, exact_kls) == SSC_always_true) {
      // If we narrow the type to match what the type profile sees,
      // we can then remove the rest of the cast.
      // This is a win, even if the exact_kls is very specific,
      // because downstream operations, such as method calls,
      // will often benefit from the sharper type.
      Node* exact_obj = not_null_obj; // will get updated in place...
      Node* slow_ctl  = type_check_receiver(exact_obj, exact_kls, 1.0,
                                            &exact_obj);
      { PreserveJVMState pjvms(this);
        set_control(slow_ctl);
        uncommon_trap(Deoptimization::Reason_class_check,
                      Deoptimization::Action_maybe_recompile);
      }
      replace_in_map(not_null_obj, exact_obj);
      return exact_obj;
    }
    // assert(ssc == SSC_always_true)... except maybe the profile lied to us.
  }

  return NULL;
}


//-------------------------------gen_instanceof--------------------------------
// Generate an instance-of idiom.  Used by both the instance-of bytecode
// and the reflective instance-of call.
Node* GraphKit::gen_instanceof(Node* obj, Node* superklass) {
  kill_dead_locals();           // Benefit all the uncommon traps
  assert( !stopped(), "dead parse path should be checked in callers" );
  assert(!TypePtr::NULL_PTR->higher_equal(_gvn.type(superklass)->is_klassptr()),
         "must check for not-null not-dead klass in callers");

  // Make the merge point
  enum { _obj_path = 1, _fail_path, _null_path, PATH_LIMIT };
  RegionNode* region = new(C, PATH_LIMIT) RegionNode(PATH_LIMIT);
  Node*       phi    = new(C, PATH_LIMIT) PhiNode(region, TypeInt::BOOL);
  C->set_has_split_ifs(true); // Has chance for split-if optimization

  ciProfileData* data = NULL;
  if (java_bc() == Bytecodes::_instanceof) {  // Only for the bytecode
    data = method()->method_data()->bci_to_data(bci());
  }
  bool never_see_null = (ProfileDynamicTypes  // aggressive use of profile
                         && seems_never_null(obj, data));

  // Null check; get casted pointer; set region slot 3
  Node* null_ctl = top();
  Node* not_null_obj = null_check_oop(obj, &null_ctl, never_see_null);

  // If not_null_obj is dead, only null-path is taken
  if (stopped()) {              // Doing instance-of on a NULL?
    set_control(null_ctl);
    return intcon(0);
  }
  region->init_req(_null_path, null_ctl);
  phi   ->init_req(_null_path, intcon(0)); // Set null path value
  if (null_ctl == top()) {
    // Do this eagerly, so that pattern matches like is_diamond_phi
    // will work even during parsing.
    assert(_null_path == PATH_LIMIT-1, "delete last");
    region->del_req(_null_path);
    phi   ->del_req(_null_path);
  }

  if (ProfileDynamicTypes && data != NULL) {
    Node* cast_obj = maybe_cast_profiled_receiver(not_null_obj, data, NULL);
    if (stopped()) {            // Profile disagrees with this path.
      set_control(null_ctl);    // Null is the only remaining possibility.
      return intcon(0);
    }
    if (cast_obj != NULL)
      not_null_obj = cast_obj;
  }

  // Load the object's klass
  Node* obj_klass = load_object_klass(not_null_obj);

  // Generate the subtype check
  Node* not_subtype_ctrl = gen_subtype_check(obj_klass, superklass);

  // Plug in the success path to the general merge in slot 1.
  region->init_req(_obj_path, control());
  phi   ->init_req(_obj_path, intcon(1));

  // Plug in the failing path to the general merge in slot 2.
  region->init_req(_fail_path, not_subtype_ctrl);
  phi   ->init_req(_fail_path, intcon(0));

  // Return final merged results
  set_control( _gvn.transform(region) );
  record_for_igvn(region);
  return _gvn.transform(phi);
}

//-------------------------------gen_checkcast---------------------------------
// Generate a checkcast idiom.  Used by both the checkcast bytecode and the
// array store bytecode.  Stack must be as-if BEFORE doing the bytecode so the
// uncommon-trap paths work.  Adjust stack after this call.
// If failure_control is supplied and not null, it is filled in with
// the control edge for the cast failure.  Otherwise, an appropriate
// uncommon trap or exception is thrown.
Node* GraphKit::gen_checkcast(Node *obj, Node* superklass,
                              Node* *failure_control) {
  kill_dead_locals();           // Benefit all the uncommon traps
  const TypeKlassPtr *tk = _gvn.type(superklass)->is_klassptr();
  const Type *toop = TypeOopPtr::make_from_klass(tk->klass());

  // Fast cutout:  Check the case that the cast is vacuously true.
  // This detects the common cases where the test will short-circuit
  // away completely.  We do this before we perform the null check,
  // because if the test is going to turn into zero code, we don't
  // want a residual null check left around.  (Causes a slowdown,
  // for example, in some objArray manipulations, such as a[i]=a[j].)
  if (tk->singleton()) {
    const TypeOopPtr* objtp = _gvn.type(obj)->isa_oopptr();
    if (objtp != NULL && objtp->klass() != NULL) {
      switch (static_subtype_check(tk->klass(), objtp->klass())) {
      case SSC_always_true:
        return obj;
      case SSC_always_false:
        // It needs a null check because a null will *pass* the cast check.
        // A non-null value will always produce an exception.
        return do_null_assert(obj, T_OBJECT);
      }
    }
  }

  ciProfileData* data = NULL;
  if (failure_control == NULL) {        // use MDO in regular case only
    assert(java_bc() == Bytecodes::_aastore ||
           java_bc() == Bytecodes::_checkcast,
           "interpreter profiles type checks only for these BCs");
    data = method()->method_data()->bci_to_data(bci());
  }

  // Make the merge point
  enum { _obj_path = 1, _null_path, PATH_LIMIT };
  RegionNode* region = new (C, PATH_LIMIT) RegionNode(PATH_LIMIT);
  Node*       phi    = new (C, PATH_LIMIT) PhiNode(region, toop);
  C->set_has_split_ifs(true); // Has chance for split-if optimization

  // Use null-cast information if it is available
  bool never_see_null = ((failure_control == NULL)  // regular case only
                         && seems_never_null(obj, data));

  // Null check; get casted pointer; set region slot 3
  Node* null_ctl = top();
  Node* not_null_obj = null_check_oop(obj, &null_ctl, never_see_null);

  // If not_null_obj is dead, only null-path is taken
  if (stopped()) {              // Doing instance-of on a NULL?
    set_control(null_ctl);
    return null();
  }
  region->init_req(_null_path, null_ctl);
  phi   ->init_req(_null_path, null());  // Set null path value
  if (null_ctl == top()) {
    // Do this eagerly, so that pattern matches like is_diamond_phi
    // will work even during parsing.
    assert(_null_path == PATH_LIMIT-1, "delete last");
    region->del_req(_null_path);
    phi   ->del_req(_null_path);
  }

  Node* cast_obj = NULL;
  if (data != NULL &&
      // Counter has never been decremented (due to cast failure).
      // ...This is a reasonable thing to expect.  It is true of
      // all casts inserted by javac to implement generic types.
      data->as_CounterData()->count() >= 0) {
    cast_obj = maybe_cast_profiled_receiver(not_null_obj, data, tk->klass());
    if (cast_obj != NULL) {
      if (failure_control != NULL) // failure is now impossible
        (*failure_control) = top();
      // adjust the type of the phi to the exact klass:
      phi->raise_bottom_type(_gvn.type(cast_obj)->meet(TypePtr::NULL_PTR));
    }
  }

  if (cast_obj == NULL) {
    // Load the object's klass
    Node* obj_klass = load_object_klass(not_null_obj);

    // Generate the subtype check
    Node* not_subtype_ctrl = gen_subtype_check( obj_klass, superklass );

    // Plug in success path into the merge
    cast_obj = _gvn.transform(new (C, 2) CheckCastPPNode(control(),
                                                         not_null_obj, toop));
    // Failure path ends in uncommon trap (or may be dead - failure impossible)
    if (failure_control == NULL) {
      if (not_subtype_ctrl != top()) { // If failure is possible
        PreserveJVMState pjvms(this);
        set_control(not_subtype_ctrl);
        builtin_throw(Deoptimization::Reason_class_check, obj_klass);
      }
    } else {
      (*failure_control) = not_subtype_ctrl;
    }
  }

  region->init_req(_obj_path, control());
  phi   ->init_req(_obj_path, cast_obj);

  // A merge of NULL or Casted-NotNull obj
  Node* res = _gvn.transform(phi);

  // Note I do NOT always 'replace_in_map(obj,result)' here.
  //  if( tk->klass()->can_be_primary_super()  )
    // This means that if I successfully store an Object into an array-of-String
    // I 'forget' that the Object is really now known to be a String.  I have to
    // do this because we don't have true union types for interfaces - if I store
    // a Baz into an array-of-Interface and then tell the optimizer it's an
    // Interface, I forget that it's also a Baz and cannot do Baz-like field
    // references to it.  FIX THIS WHEN UNION TYPES APPEAR!
  //  replace_in_map( obj, res );

  // Return final merged results
  set_control( _gvn.transform(region) );
  record_for_igvn(region);
  return res;
}

//------------------------------next_monitor-----------------------------------
// What number should be given to the next monitor?
int GraphKit::next_monitor() {
  int current = jvms()->monitor_depth()* C->sync_stack_slots();
  int next = current + C->sync_stack_slots();
  // Keep the toplevel high water mark current:
  if (C->fixed_slots() < next)  C->set_fixed_slots(next);
  return current;
}

//------------------------------insert_mem_bar---------------------------------
// Memory barrier to avoid floating things around
// The membar serves as a pinch point between both control and all memory slices.
Node* GraphKit::insert_mem_bar(int opcode, Node* precedent) {
  MemBarNode* mb = MemBarNode::make(C, opcode, Compile::AliasIdxBot, precedent);
  mb->init_req(TypeFunc::Control, control());
  mb->init_req(TypeFunc::Memory,  reset_memory());
  Node* membar = _gvn.transform(mb);
  set_control(_gvn.transform(new (C, 1) ProjNode(membar,TypeFunc::Control) ));
  set_all_memory_call(membar);
  return membar;
}

//-------------------------insert_mem_bar_volatile----------------------------
// Memory barrier to avoid floating things around
// The membar serves as a pinch point between both control and memory(alias_idx).
// If you want to make a pinch point on all memory slices, do not use this
// function (even with AliasIdxBot); use insert_mem_bar() instead.
Node* GraphKit::insert_mem_bar_volatile(int opcode, int alias_idx, Node* precedent) {
  // When Parse::do_put_xxx updates a volatile field, it appends a series
  // of MemBarVolatile nodes, one for *each* volatile field alias category.
  // The first membar is on the same memory slice as the field store opcode.
  // This forces the membar to follow the store.  (Bug 6500685 broke this.)
  // All the other membars (for other volatile slices, including AliasIdxBot,
  // which stands for all unknown volatile slices) are control-dependent
  // on the first membar.  This prevents later volatile loads or stores
  // from sliding up past the just-emitted store.

  MemBarNode* mb = MemBarNode::make(C, opcode, alias_idx, precedent);
  mb->set_req(TypeFunc::Control,control());
  if (alias_idx == Compile::AliasIdxBot) {
    mb->set_req(TypeFunc::Memory, merged_memory()->base_memory());
  } else {
    assert(!(opcode == Op_Initialize && alias_idx != Compile::AliasIdxRaw), "fix caller");
    mb->set_req(TypeFunc::Memory, memory(alias_idx));
  }
  Node* membar = _gvn.transform(mb);
  set_control(_gvn.transform(new (C, 1) ProjNode(membar, TypeFunc::Control)));
  if (alias_idx == Compile::AliasIdxBot) {
    merged_memory()->set_base_memory(_gvn.transform(new (C, 1) ProjNode(membar, TypeFunc::Memory)));
  } else {
    set_memory(_gvn.transform(new (C, 1) ProjNode(membar, TypeFunc::Memory)),alias_idx);
  }
  return membar;
}

//------------------------------shared_lock------------------------------------
// Emit locking code.
FastLockNode* GraphKit::shared_lock(Node* obj) {
  // bci is either a monitorenter bc or InvocationEntryBci
  // %%% SynchronizationEntryBCI is redundant; use InvocationEntryBci in interfaces
  assert(SynchronizationEntryBCI == InvocationEntryBci, "");

  if( !GenerateSynchronizationCode )
    return NULL;                // Not locking things?
  if (stopped())                // Dead monitor?
    return NULL;

  assert(dead_locals_are_killed(), "should kill locals before sync. point");

  // Box the stack location
  Node* box = _gvn.transform(new (C, 1) BoxLockNode(next_monitor()));
  Node* mem = reset_memory();

  FastLockNode * flock = _gvn.transform(new (C, 3) FastLockNode(0, obj, box) )->as_FastLock();
  if (PrintPreciseBiasedLockingStatistics) {
    // Create the counters for this fast lock.
    flock->create_lock_counter(sync_jvms()); // sync_jvms used to get current bci
  }
  // Add monitor to debug info for the slow path.  If we block inside the
  // slow path and de-opt, we need the monitor hanging around
  map()->push_monitor( flock );

  const TypeFunc *tf = LockNode::lock_type();
  LockNode *lock = new (C, tf->domain()->cnt()) LockNode(C, tf);

  lock->init_req( TypeFunc::Control, control() );
  lock->init_req( TypeFunc::Memory , mem );
  lock->init_req( TypeFunc::I_O    , top() )     ;   // does no i/o
  lock->init_req( TypeFunc::FramePtr, frameptr() );
  lock->init_req( TypeFunc::ReturnAdr, top() );

  lock->init_req(TypeFunc::Parms + 0, obj);
  lock->init_req(TypeFunc::Parms + 1, box);
  lock->init_req(TypeFunc::Parms + 2, flock);
  add_safepoint_edges(lock);

  lock = _gvn.transform( lock )->as_Lock();

  // lock has no side-effects, sets few values
  set_predefined_output_for_runtime_call(lock, mem, TypeRawPtr::BOTTOM);

  insert_mem_bar(Op_MemBarAcquire);

  // Add this to the worklist so that the lock can be eliminated
  record_for_igvn(lock);

#ifndef PRODUCT
  if (PrintLockStatistics) {
    // Update the counter for this lock.  Don't bother using an atomic
    // operation since we don't require absolute accuracy.
    lock->create_lock_counter(map()->jvms());
    increment_counter(lock->counter()->addr());
  }
#endif

  return flock;
}


//------------------------------shared_unlock----------------------------------
// Emit unlocking code.
void GraphKit::shared_unlock(Node* box, Node* obj) {
  // bci is either a monitorenter bc or InvocationEntryBci
  // %%% SynchronizationEntryBCI is redundant; use InvocationEntryBci in interfaces
  assert(SynchronizationEntryBCI == InvocationEntryBci, "");

  if( !GenerateSynchronizationCode )
    return;
  if (stopped()) {               // Dead monitor?
    map()->pop_monitor();        // Kill monitor from debug info
    return;
  }

  // Memory barrier to avoid floating things down past the locked region
  insert_mem_bar(Op_MemBarRelease);

  const TypeFunc *tf = OptoRuntime::complete_monitor_exit_Type();
  UnlockNode *unlock = new (C, tf->domain()->cnt()) UnlockNode(C, tf);
  uint raw_idx = Compile::AliasIdxRaw;
  unlock->init_req( TypeFunc::Control, control() );
  unlock->init_req( TypeFunc::Memory , memory(raw_idx) );
  unlock->init_req( TypeFunc::I_O    , top() )     ;   // does no i/o
  unlock->init_req( TypeFunc::FramePtr, frameptr() );
  unlock->init_req( TypeFunc::ReturnAdr, top() );

  unlock->init_req(TypeFunc::Parms + 0, obj);
  unlock->init_req(TypeFunc::Parms + 1, box);
  unlock = _gvn.transform(unlock)->as_Unlock();

  Node* mem = reset_memory();

  // unlock has no side-effects, sets few values
  set_predefined_output_for_runtime_call(unlock, mem, TypeRawPtr::BOTTOM);

  // Kill monitor from debug info
  map()->pop_monitor( );
}

//-------------------------------get_layout_helper-----------------------------
// If the given klass is a constant or known to be an array,
// fetch the constant layout helper value into constant_value
// and return (Node*)NULL.  Otherwise, load the non-constant
// layout helper value, and return the node which represents it.
// This two-faced routine is useful because allocation sites
// almost always feature constant types.
Node* GraphKit::get_layout_helper(Node* klass_node, jint& constant_value) {
  const TypeKlassPtr* inst_klass = _gvn.type(klass_node)->isa_klassptr();
  if (!StressReflectiveCode && inst_klass != NULL) {
    ciKlass* klass = inst_klass->klass();
    bool    xklass = inst_klass->klass_is_exact();
    if (xklass || klass->is_array_klass()) {
      jint lhelper = klass->layout_helper();
      if (lhelper != Klass::_lh_neutral_value) {
        constant_value = lhelper;
        return (Node*) NULL;
      }
    }
  }
  constant_value = Klass::_lh_neutral_value;  // put in a known value
  Node* lhp = basic_plus_adr(klass_node, klass_node, Klass::layout_helper_offset_in_bytes() + sizeof(oopDesc));
  return make_load(NULL, lhp, TypeInt::INT, T_INT);
}

// We just put in an allocate/initialize with a big raw-memory effect.
// Hook selected additional alias categories on the initialization.
static void hook_memory_on_init(GraphKit& kit, int alias_idx,
                                MergeMemNode* init_in_merge,
                                Node* init_out_raw) {
  DEBUG_ONLY(Node* init_in_raw = init_in_merge->base_memory());
  assert(init_in_merge->memory_at(alias_idx) == init_in_raw, "");

  Node* prevmem = kit.memory(alias_idx);
  init_in_merge->set_memory_at(alias_idx, prevmem);
  kit.set_memory(init_out_raw, alias_idx);
}

//---------------------------set_output_for_allocation-------------------------
Node* GraphKit::set_output_for_allocation(AllocateNode* alloc,
                                          const TypeOopPtr* oop_type,
                                          bool raw_mem_only) {
  int rawidx = Compile::AliasIdxRaw;
  alloc->set_req( TypeFunc::FramePtr, frameptr() );
  add_safepoint_edges(alloc);
  Node* allocx = _gvn.transform(alloc);
  set_control( _gvn.transform(new (C, 1) ProjNode(allocx, TypeFunc::Control) ) );
  // create memory projection for i_o
  set_memory ( _gvn.transform( new (C, 1) ProjNode(allocx, TypeFunc::Memory, true) ), rawidx );
  make_slow_call_ex(allocx, env()->OutOfMemoryError_klass(), true);

  // create a memory projection as for the normal control path
  Node* malloc = _gvn.transform(new (C, 1) ProjNode(allocx, TypeFunc::Memory));
  set_memory(malloc, rawidx);

  // a normal slow-call doesn't change i_o, but an allocation does
  // we create a separate i_o projection for the normal control path
  set_i_o(_gvn.transform( new (C, 1) ProjNode(allocx, TypeFunc::I_O, false) ) );
  Node* rawoop = _gvn.transform( new (C, 1) ProjNode(allocx, TypeFunc::Parms) );

  // put in an initialization barrier
  InitializeNode* init = insert_mem_bar_volatile(Op_Initialize, rawidx,
                                                 rawoop)->as_Initialize();
  assert(alloc->initialization() == init,  "2-way macro link must work");
  assert(init ->allocation()     == alloc, "2-way macro link must work");
  if (ReduceFieldZeroing && !raw_mem_only) {
    // Extract memory strands which may participate in the new object's
    // initialization, and source them from the new InitializeNode.
    // This will allow us to observe initializations when they occur,
    // and link them properly (as a group) to the InitializeNode.
    assert(init->in(InitializeNode::Memory) == malloc, "");
    MergeMemNode* minit_in = MergeMemNode::make(C, malloc);
    init->set_req(InitializeNode::Memory, minit_in);
    record_for_igvn(minit_in); // fold it up later, if possible
    Node* minit_out = memory(rawidx);
    assert(minit_out->is_Proj() && minit_out->in(0) == init, "");
    if (oop_type->isa_aryptr()) {
      const TypePtr* telemref = oop_type->add_offset(Type::OffsetBot);
      int            elemidx  = C->get_alias_index(telemref);
      hook_memory_on_init(*this, elemidx, minit_in, minit_out);
    } else if (oop_type->isa_instptr()) {
      ciInstanceKlass* ik = oop_type->klass()->as_instance_klass();
      for (int i = 0, len = ik->nof_nonstatic_fields(); i < len; i++) {
        ciField* field = ik->nonstatic_field_at(i);
        if (field->offset() >= TrackedInitializationLimit * HeapWordSize)
          continue;  // do not bother to track really large numbers of fields
        // Find (or create) the alias category for this field:
        int fieldidx = C->alias_type(field)->index();
        hook_memory_on_init(*this, fieldidx, minit_in, minit_out);
      }
    }
  }

  // Cast raw oop to the real thing...
  Node* javaoop = new (C, 2) CheckCastPPNode(control(), rawoop, oop_type);
  javaoop = _gvn.transform(javaoop);
  C->set_recent_alloc(control(), javaoop);
  assert(just_allocated_object(control()) == javaoop, "just allocated");

#ifdef ASSERT
  { // Verify that the AllocateNode::Ideal_allocation recognizers work:
    assert(AllocateNode::Ideal_allocation(rawoop, &_gvn) == alloc,
           "Ideal_allocation works");
    assert(AllocateNode::Ideal_allocation(javaoop, &_gvn) == alloc,
           "Ideal_allocation works");
    if (alloc->is_AllocateArray()) {
      assert(AllocateArrayNode::Ideal_array_allocation(rawoop, &_gvn) == alloc->as_AllocateArray(),
             "Ideal_allocation works");
      assert(AllocateArrayNode::Ideal_array_allocation(javaoop, &_gvn) == alloc->as_AllocateArray(),
             "Ideal_allocation works");
    } else {
      assert(alloc->in(AllocateNode::ALength)->is_top(), "no length, please");
    }
  }
#endif //ASSERT

  return javaoop;
}

//---------------------------new_instance--------------------------------------
// This routine takes a klass_node which may be constant (for a static type)
// or may be non-constant (for reflective code).  It will work equally well
// for either, and the graph will fold nicely if the optimizer later reduces
// the type to a constant.
// The optional arguments are for specialized use by intrinsics:
//  - If 'extra_slow_test' if not null is an extra condition for the slow-path.
//  - If 'raw_mem_only', do not cast the result to an oop.
//  - If 'return_size_val', report the the total object size to the caller.
Node* GraphKit::new_instance(Node* klass_node,
                             Node* extra_slow_test,
                             bool raw_mem_only, // affect only raw memory
                             Node* *return_size_val) {
  // Compute size in doublewords
  // The size is always an integral number of doublewords, represented
  // as a positive bytewise size stored in the klass's layout_helper.
  // The layout_helper also encodes (in a low bit) the need for a slow path.
  jint  layout_con = Klass::_lh_neutral_value;
  Node* layout_val = get_layout_helper(klass_node, layout_con);
  int   layout_is_con = (layout_val == NULL);

  if (extra_slow_test == NULL)  extra_slow_test = intcon(0);
  // Generate the initial go-slow test.  It's either ALWAYS (return a
  // Node for 1) or NEVER (return a NULL) or perhaps (in the reflective
  // case) a computed value derived from the layout_helper.
  Node* initial_slow_test = NULL;
  if (layout_is_con) {
    assert(!StressReflectiveCode, "stress mode does not use these paths");
    bool must_go_slow = Klass::layout_helper_needs_slow_path(layout_con);
    initial_slow_test = must_go_slow? intcon(1): extra_slow_test;

  } else {   // reflective case
    // This reflective path is used by Unsafe.allocateInstance.
    // (It may be stress-tested by specifying StressReflectiveCode.)
    // Basically, we want to get into the VM is there's an illegal argument.
    Node* bit = intcon(Klass::_lh_instance_slow_path_bit);
    initial_slow_test = _gvn.transform( new (C, 3) AndINode(layout_val, bit) );
    if (extra_slow_test != intcon(0)) {
      initial_slow_test = _gvn.transform( new (C, 3) OrINode(initial_slow_test, extra_slow_test) );
    }
    // (Macro-expander will further convert this to a Bool, if necessary.)
  }

  // Find the size in bytes.  This is easy; it's the layout_helper.
  // The size value must be valid even if the slow path is taken.
  Node* size = NULL;
  if (layout_is_con) {
    size = MakeConX(Klass::layout_helper_size_in_bytes(layout_con));
  } else {   // reflective case
    // This reflective path is used by clone and Unsafe.allocateInstance.
    size = ConvI2X(layout_val);

    // Clear the low bits to extract layout_helper_size_in_bytes:
    assert((int)Klass::_lh_instance_slow_path_bit < BytesPerLong, "clear bit");
    Node* mask = MakeConX(~ (intptr_t)right_n_bits(LogBytesPerLong));
    size = _gvn.transform( new (C, 3) AndXNode(size, mask) );
  }
  if (return_size_val != NULL) {
    (*return_size_val) = size;
  }

  // This is a precise notnull oop of the klass.
  // (Actually, it need not be precise if this is a reflective allocation.)
  // It's what we cast the result to.
  const TypeKlassPtr* tklass = _gvn.type(klass_node)->isa_klassptr();
  if (!tklass)  tklass = TypeKlassPtr::OBJECT;
  const TypeOopPtr* oop_type = tklass->as_instance_type();

  // Now generate allocation code

  // The entire memory state is needed for slow path of the allocation
  // since GC and deoptimization can happened.
  Node *mem = reset_memory();
  set_all_memory(mem); // Create new memory state

  AllocateNode* alloc
    = new (C, AllocateNode::ParmLimit)
        AllocateNode(C, AllocateNode::alloc_type(),
                     control(), mem, i_o(),
                     size, klass_node,
                     initial_slow_test);

  return set_output_for_allocation(alloc, oop_type, raw_mem_only);
}

//-------------------------------new_array-------------------------------------
// helper for both newarray and anewarray
// The 'length' parameter is (obviously) the length of the array.
// See comments on new_instance for the meaning of the other arguments.
Node* GraphKit::new_array(Node* klass_node,     // array klass (maybe variable)
                          Node* length,         // number of array elements
                          int   nargs,          // number of arguments to push back for uncommon trap
                          bool raw_mem_only,    // affect only raw memory
                          Node* *return_size_val) {
  jint  layout_con = Klass::_lh_neutral_value;
  Node* layout_val = get_layout_helper(klass_node, layout_con);
  int   layout_is_con = (layout_val == NULL);

  if (!layout_is_con && !StressReflectiveCode &&
      !too_many_traps(Deoptimization::Reason_class_check)) {
    // This is a reflective array creation site.
    // Optimistically assume that it is a subtype of Object[],
    // so that we can fold up all the address arithmetic.
    layout_con = Klass::array_layout_helper(T_OBJECT);
    Node* cmp_lh = _gvn.transform( new(C, 3) CmpINode(layout_val, intcon(layout_con)) );
    Node* bol_lh = _gvn.transform( new(C, 2) BoolNode(cmp_lh, BoolTest::eq) );
    { BuildCutout unless(this, bol_lh, PROB_MAX);
      _sp += nargs;
      uncommon_trap(Deoptimization::Reason_class_check,
                    Deoptimization::Action_maybe_recompile);
    }
    layout_val = NULL;
    layout_is_con = true;
  }

  // Generate the initial go-slow test.  Make sure we do not overflow
  // if length is huge (near 2Gig) or negative!  We do not need
  // exact double-words here, just a close approximation of needed
  // double-words.  We can't add any offset or rounding bits, lest we
  // take a size -1 of bytes and make it positive.  Use an unsigned
  // compare, so negative sizes look hugely positive.
  int fast_size_limit = FastAllocateSizeLimit;
  if (layout_is_con) {
    assert(!StressReflectiveCode, "stress mode does not use these paths");
    // Increase the size limit if we have exact knowledge of array type.
    int log2_esize = Klass::layout_helper_log2_element_size(layout_con);
    fast_size_limit <<= (LogBytesPerLong - log2_esize);
  }

  Node* initial_slow_cmp  = _gvn.transform( new (C, 3) CmpUNode( length, intcon( fast_size_limit ) ) );
  Node* initial_slow_test = _gvn.transform( new (C, 2) BoolNode( initial_slow_cmp, BoolTest::gt ) );
  if (initial_slow_test->is_Bool()) {
    // Hide it behind a CMoveI, or else PhaseIdealLoop::split_up will get sick.
    initial_slow_test = initial_slow_test->as_Bool()->as_int_value(&_gvn);
  }

  // --- Size Computation ---
  // array_size = round_to_heap(array_header + (length << elem_shift));
  // where round_to_heap(x) == round_to(x, MinObjAlignmentInBytes)
  // and round_to(x, y) == ((x + y-1) & ~(y-1))
  // The rounding mask is strength-reduced, if possible.
  int round_mask = MinObjAlignmentInBytes - 1;
  Node* header_size = NULL;
  int   header_size_min  = arrayOopDesc::base_offset_in_bytes(T_BYTE);
  // (T_BYTE has the weakest alignment and size restrictions...)
  if (layout_is_con) {
    int       hsize  = Klass::layout_helper_header_size(layout_con);
    int       eshift = Klass::layout_helper_log2_element_size(layout_con);
    BasicType etype  = Klass::layout_helper_element_type(layout_con);
    if ((round_mask & ~right_n_bits(eshift)) == 0)
      round_mask = 0;  // strength-reduce it if it goes away completely
    assert((hsize & right_n_bits(eshift)) == 0, "hsize is pre-rounded");
    assert(header_size_min <= hsize, "generic minimum is smallest");
    header_size_min = hsize;
    header_size = intcon(hsize + round_mask);
  } else {
    Node* hss   = intcon(Klass::_lh_header_size_shift);
    Node* hsm   = intcon(Klass::_lh_header_size_mask);
    Node* hsize = _gvn.transform( new(C, 3) URShiftINode(layout_val, hss) );
    hsize       = _gvn.transform( new(C, 3) AndINode(hsize, hsm) );
    Node* mask  = intcon(round_mask);
    header_size = _gvn.transform( new(C, 3) AddINode(hsize, mask) );
  }

  Node* elem_shift = NULL;
  if (layout_is_con) {
    int eshift = Klass::layout_helper_log2_element_size(layout_con);
    if (eshift != 0)
      elem_shift = intcon(eshift);
  } else {
    // There is no need to mask or shift this value.
    // The semantics of LShiftINode include an implicit mask to 0x1F.
    assert(Klass::_lh_log2_element_size_shift == 0, "use shift in place");
    elem_shift = layout_val;
  }

  // Transition to native address size for all offset calculations:
  Node* lengthx = ConvI2X(length);
  Node* headerx = ConvI2X(header_size);
#ifdef _LP64
  { const TypeLong* tllen = _gvn.find_long_type(lengthx);
    if (tllen != NULL && tllen->_lo < 0) {
      // Add a manual constraint to a positive range.  Cf. array_element_address.
      jlong size_max = arrayOopDesc::max_array_length(T_BYTE);
      if (size_max > tllen->_hi)  size_max = tllen->_hi;
      const TypeLong* tlcon = TypeLong::make(CONST64(0), size_max, Type::WidenMin);
      lengthx = _gvn.transform( new (C, 2) ConvI2LNode(length, tlcon));
    }
  }
#endif

  // Combine header size (plus rounding) and body size.  Then round down.
  // This computation cannot overflow, because it is used only in two
  // places, one where the length is sharply limited, and the other
  // after a successful allocation.
  Node* abody = lengthx;
  if (elem_shift != NULL)
    abody     = _gvn.transform( new(C, 3) LShiftXNode(lengthx, elem_shift) );
  Node* size  = _gvn.transform( new(C, 3) AddXNode(headerx, abody) );
  if (round_mask != 0) {
    Node* mask = MakeConX(~round_mask);
    size       = _gvn.transform( new(C, 3) AndXNode(size, mask) );
  }
  // else if round_mask == 0, the size computation is self-rounding

  if (return_size_val != NULL) {
    // This is the size
    (*return_size_val) = size;
  }

  // Now generate allocation code

  // The entire memory state is needed for slow path of the allocation
  // since GC and deoptimization can happened.
  Node *mem = reset_memory();
  set_all_memory(mem); // Create new memory state

  // Create the AllocateArrayNode and its result projections
  AllocateArrayNode* alloc
    = new (C, AllocateArrayNode::ParmLimit)
        AllocateArrayNode(C, AllocateArrayNode::alloc_type(),
                          control(), mem, i_o(),
                          size, klass_node,
                          initial_slow_test,
                          length);

  // Cast to correct type.  Note that the klass_node may be constant or not,
  // and in the latter case the actual array type will be inexact also.
  // (This happens via a non-constant argument to inline_native_newArray.)
  // In any case, the value of klass_node provides the desired array type.
  const TypeInt* length_type = _gvn.find_int_type(length);
  const TypeOopPtr* ary_type = _gvn.type(klass_node)->is_klassptr()->as_instance_type();
  if (ary_type->isa_aryptr() && length_type != NULL) {
    // Try to get a better type than POS for the size
    ary_type = ary_type->is_aryptr()->cast_to_size(length_type);
  }

  Node* javaoop = set_output_for_allocation(alloc, ary_type, raw_mem_only);

  // Cast length on remaining path to be as narrow as possible
  if (map()->find_edge(length) >= 0) {
    Node* ccast = alloc->make_ideal_length(ary_type, &_gvn);
    if (ccast != length) {
      _gvn.set_type_bottom(ccast);
      record_for_igvn(ccast);
      replace_in_map(length, ccast);
    }
  }

  return javaoop;
}

// The following "Ideal_foo" functions are placed here because they recognize
// the graph shapes created by the functions immediately above.

//---------------------------Ideal_allocation----------------------------------
// Given an oop pointer or raw pointer, see if it feeds from an AllocateNode.
AllocateNode* AllocateNode::Ideal_allocation(Node* ptr, PhaseTransform* phase) {
  if (ptr == NULL) {     // reduce dumb test in callers
    return NULL;
  }
  if (ptr->is_CheckCastPP()) {  // strip a raw-to-oop cast
    ptr = ptr->in(1);
    if (ptr == NULL)  return NULL;
  }
  if (ptr->is_Proj()) {
    Node* allo = ptr->in(0);
    if (allo != NULL && allo->is_Allocate()) {
      return allo->as_Allocate();
    }
  }
  // Report failure to match.
  return NULL;
}

// Fancy version which also strips off an offset (and reports it to caller).
AllocateNode* AllocateNode::Ideal_allocation(Node* ptr, PhaseTransform* phase,
                                             intptr_t& offset) {
  Node* base = AddPNode::Ideal_base_and_offset(ptr, phase, offset);
  if (base == NULL)  return NULL;
  return Ideal_allocation(base, phase);
}

// Trace Initialize <- Proj[Parm] <- Allocate
AllocateNode* InitializeNode::allocation() {
  Node* rawoop = in(InitializeNode::RawAddress);
  if (rawoop->is_Proj()) {
    Node* alloc = rawoop->in(0);
    if (alloc->is_Allocate()) {
      return alloc->as_Allocate();
    }
  }
  return NULL;
}

// Trace Allocate -> Proj[Parm] -> Initialize
InitializeNode* AllocateNode::initialization() {
  ProjNode* rawoop = proj_out(AllocateNode::RawAddress);
  if (rawoop == NULL)  return NULL;
  for (DUIterator_Fast imax, i = rawoop->fast_outs(imax); i < imax; i++) {
    Node* init = rawoop->fast_out(i);
    if (init->is_Initialize()) {
      assert(init->as_Initialize()->allocation() == this, "2-way link");
      return init->as_Initialize();
    }
  }
  return NULL;
}

//----------------------------- loop predicates ---------------------------

//------------------------------add_predicate_impl----------------------------
void GraphKit::add_predicate_impl(Deoptimization::DeoptReason reason, int nargs) {
  // Too many traps seen?
  if (too_many_traps(reason)) {
#ifdef ASSERT
    if (TraceLoopPredicate) {
      int tc = C->trap_count(reason);
      tty->print("too many traps=%s tcount=%d in ",
                    Deoptimization::trap_reason_name(reason), tc);
      method()->print(); // which method has too many predicate traps
      tty->cr();
    }
#endif
    // We cannot afford to take more traps here,
    // do not generate predicate.
    return;
  }

  Node *cont    = _gvn.intcon(1);
  Node* opq     = _gvn.transform(new (C, 2) Opaque1Node(C, cont));
  Node *bol     = _gvn.transform(new (C, 2) Conv2BNode(opq));
  IfNode* iff   = create_and_map_if(control(), bol, PROB_MAX, COUNT_UNKNOWN);
  Node* iffalse = _gvn.transform(new (C, 1) IfFalseNode(iff));
  C->add_predicate_opaq(opq);
  {
    PreserveJVMState pjvms(this);
    set_control(iffalse);
    _sp += nargs;
    uncommon_trap(reason, Deoptimization::Action_maybe_recompile);
  }
  Node* iftrue = _gvn.transform(new (C, 1) IfTrueNode(iff));
  set_control(iftrue);
}

//------------------------------add_predicate---------------------------------
void GraphKit::add_predicate(int nargs) {
  if (UseLoopPredicate) {
    add_predicate_impl(Deoptimization::Reason_predicate, nargs);
  }
}

//----------------------------- store barriers ----------------------------
#define __ ideal.

void GraphKit::sync_kit(IdealKit& ideal) {
  set_all_memory(__ merged_memory());
  set_i_o(__ i_o());
  set_control(__ ctrl());
}

void GraphKit::final_sync(IdealKit& ideal) {
  // Final sync IdealKit and graphKit.
  __ drain_delay_transform();
  sync_kit(ideal);
}

// vanilla/CMS post barrier
// Insert a write-barrier store.  This is to let generational GC work; we have
// to flag all oop-stores before the next GC point.
void GraphKit::write_barrier_post(Node* oop_store,
                                  Node* obj,
                                  Node* adr,
                                  uint  adr_idx,
                                  Node* val,
                                  bool use_precise) {
  // No store check needed if we're storing a NULL or an old object
  // (latter case is probably a string constant). The concurrent
  // mark sweep garbage collector, however, needs to have all nonNull
  // oop updates flagged via card-marks.
  if (val != NULL && val->is_Con()) {
    // must be either an oop or NULL
    const Type* t = val->bottom_type();
    if (t == TypePtr::NULL_PTR || t == Type::TOP)
      // stores of null never (?) need barriers
      return;
    ciObject* con = t->is_oopptr()->const_oop();
    if (con != NULL
        && con->is_perm()
        && Universe::heap()->can_elide_permanent_oop_store_barriers())
      // no store barrier needed, because no old-to-new ref created
      return;
  }

  if (use_ReduceInitialCardMarks()
      && obj == just_allocated_object(control())) {
    // We can skip marks on a freshly-allocated object in Eden.
    // Keep this code in sync with new_store_pre_barrier() in runtime.cpp.
    // That routine informs GC to take appropriate compensating steps,
    // upon a slow-path allocation, so as to make this card-mark
    // elision safe.
    return;
  }

  if (!use_precise) {
    // All card marks for a (non-array) instance are in one place:
    adr = obj;
  }
  // (Else it's an array (or unknown), and we want more precise card marks.)
  assert(adr != NULL, "");

  IdealKit ideal(this, true);

  // Convert the pointer to an int prior to doing math on it
  Node* cast = __ CastPX(__ ctrl(), adr);

  // Divide by card size
  assert(Universe::heap()->barrier_set()->kind() == BarrierSet::CardTableModRef,
         "Only one we handle so far.");
  Node* card_offset = __ URShiftX( cast, __ ConI(CardTableModRefBS::card_shift) );

  // Combine card table base and card offset
  Node* card_adr = __ AddP(__ top(), byte_map_base_node(), card_offset );

  // Get the alias_index for raw card-mark memory
  int adr_type = Compile::AliasIdxRaw;
  // Smash zero into card
  Node*   zero = __ ConI(0);
  BasicType bt = T_BYTE;
  if( !UseConcMarkSweepGC ) {
    __ store(__ ctrl(), card_adr, zero, bt, adr_type);
  } else {
    // Specialized path for CM store barrier
    __ storeCM(__ ctrl(), card_adr, zero, oop_store, adr_idx, bt, adr_type);
  }

  // Final sync IdealKit and GraphKit.
  final_sync(ideal);
}

// G1 pre/post barriers
void GraphKit::g1_write_barrier_pre(bool do_load,
                                    Node* obj,
                                    Node* adr,
                                    uint alias_idx,
                                    Node* val,
                                    const TypeOopPtr* val_type,
                                    Node* pre_val,
                                    BasicType bt) {
<<<<<<< HEAD
  IdealKit ideal(this, true);
=======

  // Some sanity checks
  // Note: val is unused in this routine.

  if (do_load) {
    // We need to generate the load of the previous value
    assert(obj != NULL, "must have a base");
    assert(adr != NULL, "where are loading from?");
    assert(pre_val == NULL, "loaded already?");
    assert(val_type != NULL, "need a type");
  } else {
    // In this case both val_type and alias_idx are unused.
    assert(pre_val != NULL, "must be loaded already");
    assert(pre_val->bottom_type()->basic_type() == T_OBJECT, "or we shouldn't be here");
  }
  assert(bt == T_OBJECT, "or we shouldn't be here");

  IdealKit ideal(gvn(), control(), merged_memory(), true);
>>>>>>> 20a3437a

  Node* tls = __ thread(); // ThreadLocalStorage

  Node* no_ctrl = NULL;
  Node* no_base = __ top();
  Node* zero = __ ConI(0);

  float likely  = PROB_LIKELY(0.999);
  float unlikely  = PROB_UNLIKELY(0.999);

  BasicType active_type = in_bytes(PtrQueue::byte_width_of_active()) == 4 ? T_INT : T_BYTE;
  assert(in_bytes(PtrQueue::byte_width_of_active()) == 4 || in_bytes(PtrQueue::byte_width_of_active()) == 1, "flag width");

  // Offsets into the thread
  const int marking_offset = in_bytes(JavaThread::satb_mark_queue_offset() +  // 648
                                          PtrQueue::byte_offset_of_active());
  const int index_offset   = in_bytes(JavaThread::satb_mark_queue_offset() +  // 656
                                          PtrQueue::byte_offset_of_index());
  const int buffer_offset  = in_bytes(JavaThread::satb_mark_queue_offset() +  // 652
                                          PtrQueue::byte_offset_of_buf());

  // Now the actual pointers into the thread
  Node* marking_adr = __ AddP(no_base, tls, __ ConX(marking_offset));
  Node* buffer_adr  = __ AddP(no_base, tls, __ ConX(buffer_offset));
  Node* index_adr   = __ AddP(no_base, tls, __ ConX(index_offset));

  // Now some of the values
  Node* marking = __ load(__ ctrl(), marking_adr, TypeInt::INT, active_type, Compile::AliasIdxRaw);

  // if (!marking)
  __ if_then(marking, BoolTest::ne, zero); {
    Node* index   = __ load(__ ctrl(), index_adr, TypeInt::INT, T_INT, Compile::AliasIdxRaw);

    if (do_load) {
      // load original value
      // alias_idx correct??
      pre_val = __ load(no_ctrl, adr, val_type, bt, alias_idx);
    }

    // if (pre_val != NULL)
    __ if_then(pre_val, BoolTest::ne, null()); {
      Node* buffer  = __ load(__ ctrl(), buffer_adr, TypeRawPtr::NOTNULL, T_ADDRESS, Compile::AliasIdxRaw);

      // is the queue for this thread full?
      __ if_then(index, BoolTest::ne, zero, likely); {

        // decrement the index
        Node* next_index = __ SubI(index,  __ ConI(sizeof(intptr_t)));
        Node* next_indexX = next_index;
#ifdef _LP64
        // We could refine the type for what it's worth
        // const TypeLong* lidxtype = TypeLong::make(CONST64(0), get_size_from_queue);
        next_indexX = _gvn.transform( new (C, 2) ConvI2LNode(next_index, TypeLong::make(0, max_jlong, Type::WidenMax)) );
#endif

        // Now get the buffer location we will log the previous value into and store it
        Node *log_addr = __ AddP(no_base, buffer, next_indexX);
        __ store(__ ctrl(), log_addr, pre_val, T_OBJECT, Compile::AliasIdxRaw);
        // update the index
        __ store(__ ctrl(), index_adr, next_index, T_INT, Compile::AliasIdxRaw);

      } __ else_(); {

        // logging buffer is full, call the runtime
        const TypeFunc *tf = OptoRuntime::g1_wb_pre_Type();
        __ make_leaf_call(tf, CAST_FROM_FN_PTR(address, SharedRuntime::g1_wb_pre), "g1_wb_pre", pre_val, tls);
      } __ end_if();  // (!index)
    } __ end_if();  // (pre_val != NULL)
  } __ end_if();  // (!marking)

  // Final sync IdealKit and GraphKit.
  final_sync(ideal);
}

//
// Update the card table and add card address to the queue
//
void GraphKit::g1_mark_card(IdealKit& ideal,
                            Node* card_adr,
                            Node* oop_store,
                            uint oop_alias_idx,
                            Node* index,
                            Node* index_adr,
                            Node* buffer,
                            const TypeFunc* tf) {

  Node* zero = __ ConI(0);
  Node* no_base = __ top();
  BasicType card_bt = T_BYTE;
  // Smash zero into card. MUST BE ORDERED WRT TO STORE
  __ storeCM(__ ctrl(), card_adr, zero, oop_store, oop_alias_idx, card_bt, Compile::AliasIdxRaw);

  //  Now do the queue work
  __ if_then(index, BoolTest::ne, zero); {

    Node* next_index = __ SubI(index, __ ConI(sizeof(intptr_t)));
    Node* next_indexX = next_index;
#ifdef _LP64
    // We could refine the type for what it's worth
    // const TypeLong* lidxtype = TypeLong::make(CONST64(0), get_size_from_queue);
    next_indexX = _gvn.transform( new (C, 2) ConvI2LNode(next_index, TypeLong::make(0, max_jlong, Type::WidenMax)) );
#endif // _LP64
    Node* log_addr = __ AddP(no_base, buffer, next_indexX);

    __ store(__ ctrl(), log_addr, card_adr, T_ADDRESS, Compile::AliasIdxRaw);
    __ store(__ ctrl(), index_adr, next_index, T_INT, Compile::AliasIdxRaw);

  } __ else_(); {
    __ make_leaf_call(tf, CAST_FROM_FN_PTR(address, SharedRuntime::g1_wb_post), "g1_wb_post", card_adr, __ thread());
  } __ end_if();

}

void GraphKit::g1_write_barrier_post(Node* oop_store,
                                     Node* obj,
                                     Node* adr,
                                     uint alias_idx,
                                     Node* val,
                                     BasicType bt,
                                     bool use_precise) {
  // If we are writing a NULL then we need no post barrier

  if (val != NULL && val->is_Con() && val->bottom_type() == TypePtr::NULL_PTR) {
    // Must be NULL
    const Type* t = val->bottom_type();
    assert(t == Type::TOP || t == TypePtr::NULL_PTR, "must be NULL");
    // No post barrier if writing NULLx
    return;
  }

  if (!use_precise) {
    // All card marks for a (non-array) instance are in one place:
    adr = obj;
  }
  // (Else it's an array (or unknown), and we want more precise card marks.)
  assert(adr != NULL, "");

  IdealKit ideal(this, true);

  Node* tls = __ thread(); // ThreadLocalStorage

  Node* no_base = __ top();
  float likely  = PROB_LIKELY(0.999);
  float unlikely  = PROB_UNLIKELY(0.999);
  Node* zero = __ ConI(0);
  Node* zeroX = __ ConX(0);

  // Get the alias_index for raw card-mark memory
  const TypePtr* card_type = TypeRawPtr::BOTTOM;

  const TypeFunc *tf = OptoRuntime::g1_wb_post_Type();

  // Offsets into the thread
  const int index_offset  = in_bytes(JavaThread::dirty_card_queue_offset() +
                                     PtrQueue::byte_offset_of_index());
  const int buffer_offset = in_bytes(JavaThread::dirty_card_queue_offset() +
                                     PtrQueue::byte_offset_of_buf());

  // Pointers into the thread

  Node* buffer_adr = __ AddP(no_base, tls, __ ConX(buffer_offset));
  Node* index_adr =  __ AddP(no_base, tls, __ ConX(index_offset));

  // Now some values
  // Use ctrl to avoid hoisting these values past a safepoint, which could
  // potentially reset these fields in the JavaThread.
  Node* index  = __ load(__ ctrl(), index_adr, TypeInt::INT, T_INT, Compile::AliasIdxRaw);
  Node* buffer = __ load(__ ctrl(), buffer_adr, TypeRawPtr::NOTNULL, T_ADDRESS, Compile::AliasIdxRaw);

  // Convert the store obj pointer to an int prior to doing math on it
  // Must use ctrl to prevent "integerized oop" existing across safepoint
  Node* cast =  __ CastPX(__ ctrl(), adr);

  // Divide pointer by card size
  Node* card_offset = __ URShiftX( cast, __ ConI(CardTableModRefBS::card_shift) );

  // Combine card table base and card offset
  Node* card_adr = __ AddP(no_base, byte_map_base_node(), card_offset );

  // If we know the value being stored does it cross regions?

  if (val != NULL) {
    // Does the store cause us to cross regions?

    // Should be able to do an unsigned compare of region_size instead of
    // and extra shift. Do we have an unsigned compare??
    // Node* region_size = __ ConI(1 << HeapRegion::LogOfHRGrainBytes);
    Node* xor_res =  __ URShiftX ( __ XorX( cast,  __ CastPX(__ ctrl(), val)), __ ConI(HeapRegion::LogOfHRGrainBytes));

    // if (xor_res == 0) same region so skip
    __ if_then(xor_res, BoolTest::ne, zeroX); {

      // No barrier if we are storing a NULL
      __ if_then(val, BoolTest::ne, null(), unlikely); {

        // Ok must mark the card if not already dirty

        // load the original value of the card
        Node* card_val = __ load(__ ctrl(), card_adr, TypeInt::INT, T_BYTE, Compile::AliasIdxRaw);

        __ if_then(card_val, BoolTest::ne, zero); {
          g1_mark_card(ideal, card_adr, oop_store, alias_idx, index, index_adr, buffer, tf);
        } __ end_if();
      } __ end_if();
    } __ end_if();
  } else {
    // Object.clone() instrinsic uses this path.
    g1_mark_card(ideal, card_adr, oop_store, alias_idx, index, index_adr, buffer, tf);
  }

  // Final sync IdealKit and GraphKit.
  final_sync(ideal);
}
#undef __<|MERGE_RESOLUTION|>--- conflicted
+++ resolved
@@ -3485,9 +3485,6 @@
                                     const TypeOopPtr* val_type,
                                     Node* pre_val,
                                     BasicType bt) {
-<<<<<<< HEAD
-  IdealKit ideal(this, true);
-=======
 
   // Some sanity checks
   // Note: val is unused in this routine.
@@ -3505,8 +3502,7 @@
   }
   assert(bt == T_OBJECT, "or we shouldn't be here");
 
-  IdealKit ideal(gvn(), control(), merged_memory(), true);
->>>>>>> 20a3437a
+  IdealKit ideal(this, true);
 
   Node* tls = __ thread(); // ThreadLocalStorage
 
