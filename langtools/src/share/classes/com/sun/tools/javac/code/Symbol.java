--- conflicted
+++ resolved
@@ -731,11 +731,7 @@
 
         /** members closure cache (set by Types.membersClosure)
          */
-<<<<<<< HEAD
-        Scope membersClosure;
-=======
         Scope.CompoundScope membersClosure;
->>>>>>> dc728d5d
 
         public ClassSymbol(long flags, Name name, Type type, Symbol owner) {
             super(flags, name, type, owner);
