--- conflicted
+++ resolved
@@ -1806,16 +1806,10 @@
     // Note that this may either be a "fresh" mapping into unreserved address
     // space (Windows, first mapping attempt), or a mapping into pre-reserved
     // space (Posix). See also comment in MetaspaceShared::map_archives().
-<<<<<<< HEAD
     bool read_only = r->read_only() && CDSPreimage == nullptr;
-    char* base = os::map_memory(_fd, _full_path, r->file_offset(),
-                                requested_addr, size, read_only,
-                                r->allow_exec(), mtClassShared);
-=======
     char* base = map_memory(_fd, _full_path, r->file_offset(),
-                            requested_addr, size, r->read_only(),
+                            requested_addr, size, read_only,
                             r->allow_exec(), mtClassShared);
->>>>>>> 44152616
     if (base != requested_addr) {
       log_info(cds)("Unable to map %s shared space at " INTPTR_FORMAT,
                     shared_region_name[i], p2i(requested_addr));
