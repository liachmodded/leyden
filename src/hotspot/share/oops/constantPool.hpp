--- conflicted
+++ resolved
@@ -849,14 +849,11 @@
   // Resolve string constants (to prevent allocation during compilation)
   static void resolve_string_constants_impl(const constantPoolHandle& this_cp, TRAPS);
 
-<<<<<<< HEAD
   static void resolve_klass_constants_impl(const constantPoolHandle& this_cp, TRAPS);
 
-  static oop resolve_constant_at_impl(const constantPoolHandle& this_cp, int index, int cache_index,
-=======
   static oop resolve_constant_at_impl(const constantPoolHandle& this_cp, int cp_index, int cache_index,
->>>>>>> 49d035dc
                                       bool* status_return, TRAPS);
+
   static void copy_bootstrap_arguments_at_impl(const constantPoolHandle& this_cp, int cp_index,
                                                int start_arg, int end_arg,
                                                objArrayHandle info, int pos,
