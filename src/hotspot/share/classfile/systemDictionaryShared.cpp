/*
 * Copyright (c) 2014, 2023, Oracle and/or its affiliates. All rights reserved.
 * DO NOT ALTER OR REMOVE COPYRIGHT NOTICES OR THIS FILE HEADER.
 *
 * This code is free software; you can redistribute it and/or modify it
 * under the terms of the GNU General Public License version 2 only, as
 * published by the Free Software Foundation.
 *
 * This code is distributed in the hope that it will be useful, but WITHOUT
 * ANY WARRANTY; without even the implied warranty of MERCHANTABILITY or
 * FITNESS FOR A PARTICULAR PURPOSE.  See the GNU General Public License
 * version 2 for more details (a copy is included in the LICENSE file that
 * accompanied this code).
 *
 * You should have received a copy of the GNU General Public License version
 * 2 along with this work; if not, write to the Free Software Foundation,
 * Inc., 51 Franklin St, Fifth Floor, Boston, MA 02110-1301 USA.
 *
 * Please contact Oracle, 500 Oracle Parkway, Redwood Shores, CA 94065 USA
 * or visit www.oracle.com if you need additional information or have any
 * questions.
 *
 */

#include "precompiled.hpp"
#include "cds/archiveBuilder.hpp"
#include "cds/archiveHeapLoader.hpp"
#include "cds/archiveUtils.hpp"
#include "cds/cdsConfig.hpp"
#include "cds/classListParser.hpp"
#include "cds/classListWriter.hpp"
#include "cds/dynamicArchive.hpp"
#include "cds/filemap.hpp"
#include "cds/heapShared.hpp"
#include "cds/cdsProtectionDomain.hpp"
#include "cds/dumpTimeClassInfo.inline.hpp"
#include "cds/lambdaFormInvokers.inline.hpp"
#include "cds/metaspaceShared.hpp"
#include "cds/methodDataDictionary.hpp"
#include "cds/runTimeClassInfo.hpp"
#include "classfile/classFileStream.hpp"
#include "classfile/classLoader.hpp"
#include "classfile/classLoaderData.inline.hpp"
#include "classfile/classLoaderDataGraph.hpp"
#include "classfile/classLoaderExt.hpp"
#include "classfile/dictionary.hpp"
#include "classfile/javaClasses.hpp"
#include "classfile/javaClasses.inline.hpp"
#include "classfile/symbolTable.hpp"
#include "classfile/systemDictionary.hpp"
#include "classfile/systemDictionaryShared.hpp"
#include "classfile/verificationType.hpp"
#include "classfile/vmClasses.hpp"
#include "classfile/vmSymbols.hpp"
#include "interpreter/bootstrapInfo.hpp"
#include "jfr/jfrEvents.hpp"
#include "logging/log.hpp"
#include "logging/logStream.hpp"
#include "memory/allocation.hpp"
#include "memory/metadataFactory.hpp"
#include "memory/metaspaceClosure.hpp"
#include "memory/oopFactory.hpp"
#include "memory/resourceArea.hpp"
#include "memory/universe.hpp"
#include "oops/instanceKlass.hpp"
#include "oops/klass.inline.hpp"
#include "oops/methodData.hpp"
#include "oops/trainingData.hpp"
#include "oops/objArrayKlass.hpp"
#include "oops/objArrayOop.inline.hpp"
#include "oops/oop.inline.hpp"
#include "oops/oopHandle.inline.hpp"
#include "oops/typeArrayOop.inline.hpp"
#include "runtime/arguments.hpp"
#include "runtime/handles.inline.hpp"
#include "runtime/java.hpp"
#include "runtime/javaCalls.hpp"
#include "runtime/mutexLocker.hpp"
#include "utilities/resourceHash.hpp"
#include "utilities/stringUtils.hpp"

SystemDictionaryShared::ArchiveInfo SystemDictionaryShared::_static_archive;
SystemDictionaryShared::ArchiveInfo SystemDictionaryShared::_dynamic_archive;

DumpTimeSharedClassTable* SystemDictionaryShared::_dumptime_table = nullptr;
DumpTimeLambdaProxyClassDictionary* SystemDictionaryShared::_dumptime_lambda_proxy_class_dictionary = nullptr;

DumpTimeMethodInfoDictionary* SystemDictionaryShared::_dumptime_method_info_dictionary = nullptr;
DumpTimeMethodInfoDictionary* SystemDictionaryShared::_cloned_dumptime_method_info_dictionary = nullptr;
static Array<InstanceKlass*>* _archived_lambda_form_classes = nullptr;
static Array<InstanceKlass*>* _archived_lambda_proxy_classes_boot = nullptr;
static Array<InstanceKlass*>* _archived_lambda_proxy_classes_boot2 = nullptr;
static Array<InstanceKlass*>* _archived_lambda_proxy_classes_platform = nullptr;
static Array<InstanceKlass*>* _archived_lambda_proxy_classes_app = nullptr;

// Used by NoClassLoadingMark
DEBUG_ONLY(bool SystemDictionaryShared::_class_loading_may_happen = true;)

InstanceKlass* SystemDictionaryShared::load_shared_class_for_builtin_loader(
                 Symbol* class_name, Handle class_loader, TRAPS) {
  assert(UseSharedSpaces, "must be");
  InstanceKlass* ik = find_builtin_class(class_name);

  if (ik != nullptr && !ik->shared_loading_failed()) {
    if ((SystemDictionary::is_system_class_loader(class_loader()) && ik->is_shared_app_class())  ||
        (SystemDictionary::is_platform_class_loader(class_loader()) && ik->is_shared_platform_class())) {
      SharedClassLoadingMark slm(THREAD, ik);
      PackageEntry* pkg_entry = CDSProtectionDomain::get_package_entry_from_class(ik, class_loader);
      Handle protection_domain;
      if (CDSPreimage == nullptr) {
        protection_domain = CDSProtectionDomain::init_security_info(class_loader, ik, pkg_entry, CHECK_NULL);
      }
      return load_shared_class(ik, class_loader, protection_domain, nullptr, pkg_entry, THREAD);
    }
  }
  return nullptr;
}

// This function is called for loading only UNREGISTERED classes
InstanceKlass* SystemDictionaryShared::lookup_from_stream(Symbol* class_name,
                                                          Handle class_loader,
                                                          Handle protection_domain,
                                                          const ClassFileStream* cfs,
                                                          TRAPS) {
  if (!UseSharedSpaces) {
    return nullptr;
  }
  if (class_name == nullptr) {  // don't do this for hidden classes
    return nullptr;
  }
  if (class_loader.is_null() ||
      SystemDictionary::is_system_class_loader(class_loader()) ||
      SystemDictionary::is_platform_class_loader(class_loader())) {
    // Do nothing for the BUILTIN loaders.
    return nullptr;
  }

  const RunTimeClassInfo* record = find_record(&_static_archive._unregistered_dictionary,
                                               &_dynamic_archive._unregistered_dictionary,
                                               class_name);
  if (record == nullptr) {
    return nullptr;
  }

  int clsfile_size  = cfs->length();
  int clsfile_crc32 = ClassLoader::crc32(0, (const char*)cfs->buffer(), cfs->length());

  if (!record->matches(clsfile_size, clsfile_crc32)) {
    return nullptr;
  }

  return acquire_class_for_current_thread(record->_klass, class_loader,
                                          protection_domain, cfs,
                                          THREAD);
}

InstanceKlass* SystemDictionaryShared::acquire_class_for_current_thread(
                   InstanceKlass *ik,
                   Handle class_loader,
                   Handle protection_domain,
                   const ClassFileStream *cfs,
                   TRAPS) {
  ClassLoaderData* loader_data = ClassLoaderData::class_loader_data(class_loader());

  {
    MutexLocker mu(THREAD, SharedDictionary_lock);
    if (ik->class_loader_data() != nullptr) {
      //    ik is already loaded (by this loader or by a different loader)
      // or ik is being loaded by a different thread (by this loader or by a different loader)
      return nullptr;
    }

    // No other thread has acquired this yet, so give it to *this thread*
    ik->set_class_loader_data(loader_data);
  }

  // No longer holding SharedDictionary_lock
  // No need to lock, as <ik> can be held only by a single thread.
  loader_data->add_class(ik);

  // Get the package entry.
  PackageEntry* pkg_entry = CDSProtectionDomain::get_package_entry_from_class(ik, class_loader);

  // Load and check super/interfaces, restore unshareable info
  InstanceKlass* shared_klass = load_shared_class(ik, class_loader, protection_domain,
                                                  cfs, pkg_entry, THREAD);
  if (shared_klass == nullptr || HAS_PENDING_EXCEPTION) {
    // TODO: clean up <ik> so it can be used again
    return nullptr;
  }

  return shared_klass;
}

// Guaranteed to return non-null value for non-shared classes.
// k must not be a shared class.
DumpTimeClassInfo* SystemDictionaryShared::get_info(InstanceKlass* k) {
  MutexLocker ml(DumpTimeTable_lock, Mutex::_no_safepoint_check_flag);
  assert(!k->is_shared(), "sanity");
  return get_info_locked(k);
}

DumpTimeClassInfo* SystemDictionaryShared::get_info_locked(InstanceKlass* k) {
  assert_lock_strong(DumpTimeTable_lock);
//assert(!k->is_shared(), "sanity");
  DumpTimeClassInfo* info = _dumptime_table->get_info(k);
  assert(info != nullptr, "must be");
  return info;
}

bool SystemDictionaryShared::check_for_exclusion(InstanceKlass* k, DumpTimeClassInfo* info) {
  if (CDSPreimage == nullptr && MetaspaceShared::is_in_shared_metaspace(k)) {
    // We have reached a super type that's already in the base archive. Treat it
    // as "not excluded".
    assert(DynamicDumpSharedSpaces, "must be");
    return false;
  }

  if (info == nullptr) {
    info = _dumptime_table->get(k);
    assert(info != nullptr, "supertypes of any classes in _dumptime_table must either be shared, or must also be in _dumptime_table");
  }

  if (!info->has_checked_exclusion()) {
    if (check_for_exclusion_impl(k)) {
      info->set_excluded();
    }
    info->set_has_checked_exclusion();
  }

  return info->is_excluded();
}

// Returns true so the caller can do:    return warn_excluded(".....");
bool SystemDictionaryShared::warn_excluded(InstanceKlass* k, const char* reason) {
  ResourceMark rm;
  log_warning(cds)("Skipping %s: %s", k->name()->as_C_string(), reason);
  return true;
}

bool SystemDictionaryShared::is_jfr_event_class(InstanceKlass *k) {
  while (k) {
    if (k->name()->equals("jdk/internal/event/Event")) {
      return true;
    }
    k = k->java_super();
  }
  return false;
}

bool SystemDictionaryShared::is_registered_lambda_proxy_class(InstanceKlass* ik) {
  DumpTimeClassInfo* info = _dumptime_table->get(ik);
  return (info != nullptr) ? info->_is_archived_lambda_proxy : false;
}

void SystemDictionaryShared::reset_registered_lambda_proxy_class(InstanceKlass* ik) {
  DumpTimeClassInfo* info = _dumptime_table->get(ik);
  if (info != nullptr) {
    info->_is_archived_lambda_proxy = false;
    info->set_excluded();
  }
}

bool SystemDictionaryShared::is_early_klass(InstanceKlass* ik) {
  DumpTimeClassInfo* info = _dumptime_table->get(ik);
  return (info != nullptr) ? info->is_early_klass() : false;
}

bool SystemDictionaryShared::is_hidden_lambda_proxy(InstanceKlass* ik) {
  assert(ik->is_shared(), "applicable to only a shared class");
  if (ik->is_hidden()) {
    return true;
  } else {
    return false;
  }
}

bool SystemDictionaryShared::check_for_exclusion_impl(InstanceKlass* k) {
  if (k->is_in_error_state()) {
    return warn_excluded(k, "In error state");
  }
  if (k->is_scratch_class()) {
    return warn_excluded(k, "A scratch class");
  }
  if (!k->is_loaded()) {
    return warn_excluded(k, "Not in loaded state");
  }
  if (has_been_redefined(k)) {
    return warn_excluded(k, "Has been redefined");
  }
  if (!k->is_hidden() && k->shared_classpath_index() < 0 && is_builtin(k)) {
    // These are classes loaded from unsupported locations (such as those loaded by JVMTI native
    // agent during dump time).
    return warn_excluded(k, "Unsupported location");
  }
  if (k->signers() != nullptr) {
    // We cannot include signed classes in the archive because the certificates
    // used during dump time may be different than those used during
    // runtime (due to expiration, etc).
    return warn_excluded(k, "Signed JAR");
  }
  if (is_jfr_event_class(k)) {
    // We cannot include JFR event classes because they need runtime-specific
    // instrumentation in order to work with -XX:FlightRecorderOptions:retransform=false.
    // There are only a small number of these classes, so it's not worthwhile to
    // support them and make CDS more complicated.
    return warn_excluded(k, "JFR event class");
  }

  if (!k->is_linked()) {
    if (has_class_failed_verification(k)) {
      return warn_excluded(k, "Failed verification");
    }
  } else {
    if (!k->can_be_verified_at_dumptime()) {
      // We have an old class that has been linked (e.g., it's been executed during
      // dump time). This class has been verified using the old verifier, which
      // doesn't save the verification constraints, so check_verification_constraints()
      // won't work at runtime.
      // As a result, we cannot store this class. It must be loaded and fully verified
      // at runtime.
      return warn_excluded(k, "Old class has been linked");
    }
  }

  if (k->is_hidden() && !is_registered_lambda_proxy_class(k)) {
    if (ArchiveInvokeDynamic && HeapShared::is_archived_hidden_klass(k)) {
      // Allow Lambda Proxy and LambdaForm classes, for ArchiveInvokeDynamic only
    } else {
      log_debug(cds)("Skipping %s: Hidden class", k->name()->as_C_string());
      return true;
    }
  }

  InstanceKlass* super = k->java_super();
  if (super != nullptr && check_for_exclusion(super, nullptr)) {
    ResourceMark rm;
    log_warning(cds)("Skipping %s: super class %s is excluded", k->name()->as_C_string(), super->name()->as_C_string());
    return true;
  }

  Array<InstanceKlass*>* interfaces = k->local_interfaces();
  int len = interfaces->length();
  for (int i = 0; i < len; i++) {
    InstanceKlass* intf = interfaces->at(i);
    if (check_for_exclusion(intf, nullptr)) {
      ResourceMark rm;
      log_warning(cds)("Skipping %s: interface %s is excluded", k->name()->as_C_string(), intf->name()->as_C_string());
      return true;
    }
  }

  return false; // false == k should NOT be excluded
}

bool SystemDictionaryShared::is_builtin_loader(ClassLoaderData* loader_data) {
  oop class_loader = loader_data->class_loader();
  return (class_loader == nullptr ||
          SystemDictionary::is_system_class_loader(class_loader) ||
          SystemDictionary::is_platform_class_loader(class_loader));
}

bool SystemDictionaryShared::has_platform_or_app_classes() {
  if (FileMapInfo::current_info()->has_platform_or_app_classes()) {
    return true;
  }
  if (DynamicArchive::is_mapped() &&
      FileMapInfo::dynamic_info()->has_platform_or_app_classes()) {
    return true;
  }
  return false;
}

// The following stack shows how this code is reached:
//
//   [0] SystemDictionaryShared::find_or_load_shared_class()
//   [1] JVM_FindLoadedClass
//   [2] java.lang.ClassLoader.findLoadedClass0()
//   [3] java.lang.ClassLoader.findLoadedClass()
//   [4] jdk.internal.loader.BuiltinClassLoader.loadClassOrNull()
//   [5] jdk.internal.loader.BuiltinClassLoader.loadClass()
//   [6] jdk.internal.loader.ClassLoaders$AppClassLoader.loadClass(), or
//       jdk.internal.loader.ClassLoaders$PlatformClassLoader.loadClass()
//
// AppCDS supports fast class loading for these 2 built-in class loaders:
//    jdk.internal.loader.ClassLoaders$PlatformClassLoader
//    jdk.internal.loader.ClassLoaders$AppClassLoader
// with the following assumptions (based on the JDK core library source code):
//
// [a] these two loaders use the BuiltinClassLoader.loadClassOrNull() to
//     load the named class.
// [b] BuiltinClassLoader.loadClassOrNull() first calls findLoadedClass(name).
// [c] At this point, if we can find the named class inside the
//     shared_dictionary, we can perform further checks (see
//     SystemDictionary::is_shared_class_visible) to ensure that this class
//     was loaded by the same class loader during dump time.
//
// Given these assumptions, we intercept the findLoadedClass() call to invoke
// SystemDictionaryShared::find_or_load_shared_class() to load the shared class from
// the archive for the 2 built-in class loaders. This way,
// we can improve start-up because we avoid decoding the classfile,
// and avoid delegating to the parent loader.
//
// NOTE: there's a lot of assumption about the Java code. If any of that change, this
// needs to be redesigned.

InstanceKlass* SystemDictionaryShared::find_or_load_shared_class(
                 Symbol* name, Handle class_loader, TRAPS) {
  InstanceKlass* k = nullptr;
  if (UseSharedSpaces) {
    if (!has_platform_or_app_classes()) {
      return nullptr;
    }

    if (SystemDictionary::is_system_class_loader(class_loader()) ||
        SystemDictionary::is_platform_class_loader(class_loader())) {
      // Fix for 4474172; see evaluation for more details
      class_loader = Handle(
        THREAD, java_lang_ClassLoader::non_reflection_class_loader(class_loader()));
      ClassLoaderData *loader_data = register_loader(class_loader);
      Dictionary* dictionary = loader_data->dictionary();

      // Note: currently, find_or_load_shared_class is called only from
      // JVM_FindLoadedClass and used for PlatformClassLoader and AppClassLoader,
      // which are parallel-capable loaders, so a lock here is NOT taken.
      assert(get_loader_lock_or_null(class_loader) == nullptr, "ObjectLocker not required");
      {
        MutexLocker mu(THREAD, SystemDictionary_lock);
        InstanceKlass* check = dictionary->find_class(THREAD, name);
        if (check != nullptr) {
          return check;
        }
      }

      k = load_shared_class_for_builtin_loader(name, class_loader, THREAD);
      if (k != nullptr) {
        SharedClassLoadingMark slm(THREAD, k);
        k = find_or_define_instance_class(name, class_loader, k, CHECK_NULL);
      }
    }
  }
  return k;
}

class UnregisteredClassesTable : public ResourceHashtable<
  Symbol*, InstanceKlass*,
  15889, // prime number
  AnyObj::C_HEAP> {};

static UnregisteredClassesTable* _unregistered_classes_table = nullptr;

// true == class was successfully added; false == a duplicated class (with the same name) already exists.
bool SystemDictionaryShared::add_unregistered_class(Thread* current, InstanceKlass* klass) {
  // We don't allow duplicated unregistered classes with the same name.
  // We only archive the first class with that name that succeeds putting
  // itself into the table.
  assert(Arguments::is_dumping_archive() || ClassListWriter::is_enabled(), "sanity");
  MutexLocker ml(current, UnregisteredClassesTable_lock, Mutex::_no_safepoint_check_flag);
  Symbol* name = klass->name();
  if (_unregistered_classes_table == nullptr) {
    _unregistered_classes_table = new (mtClass)UnregisteredClassesTable();
  }
  bool created;
  InstanceKlass** v = _unregistered_classes_table->put_if_absent(name, klass, &created);
  if (created) {
    name->increment_refcount();
  }
  return (klass == *v);
}

// This function is called to lookup the super/interfaces of shared classes for
// unregistered loaders. E.g., SharedClass in the below example
// where "super:" (and optionally "interface:") have been specified.
//
// java/lang/Object id: 0
// Interface    id: 2 super: 0 source: cust.jar
// SharedClass  id: 4 super: 0 interfaces: 2 source: cust.jar
InstanceKlass* SystemDictionaryShared::lookup_super_for_unregistered_class(
    Symbol* class_name, Symbol* super_name, bool is_superclass) {

  assert(DumpSharedSpaces, "only when static dumping");

  if (!ClassListParser::is_parsing_thread()) {
    // Unregistered classes can be created only by ClassListParser::_parsing_thread.

    return nullptr;
  }

  ClassListParser* parser = ClassListParser::instance();
  if (parser == nullptr) {
    // We're still loading the well-known classes, before the ClassListParser is created.
    return nullptr;
  }
  if (class_name->equals(parser->current_class_name())) {
    // When this function is called, all the numbered super and interface types
    // must have already been loaded. Hence this function is never recursively called.
    if (is_superclass) {
      return parser->lookup_super_for_current_class(super_name);
    } else {
      return parser->lookup_interface_for_current_class(super_name);
    }
  } else {
    // The VM is not trying to resolve a super type of parser->current_class_name().
    // Instead, it's resolving an error class (because parser->current_class_name() has
    // failed parsing or verification). Don't do anything here.
    return nullptr;
  }
}

void SystemDictionaryShared::set_shared_class_misc_info(InstanceKlass* k, ClassFileStream* cfs) {
  Arguments::assert_is_dumping_archive();
  assert(!is_builtin(k), "must be unregistered class");
  DumpTimeClassInfo* info = get_info(k);
  info->_clsfile_size  = cfs->length();
  info->_clsfile_crc32 = ClassLoader::crc32(0, (const char*)cfs->buffer(), cfs->length());
}

void SystemDictionaryShared::initialize() {
  if (CDSConfig::is_using_dumptime_tables()) {
    _dumptime_table = new (mtClass) DumpTimeSharedClassTable;
    _dumptime_lambda_proxy_class_dictionary =
                      new (mtClass) DumpTimeLambdaProxyClassDictionary;
    _dumptime_method_info_dictionary = new (mtClass) DumpTimeMethodInfoDictionary;
  }
}

void SystemDictionaryShared::init_dumptime_info(InstanceKlass* k) {
  MutexLocker ml(DumpTimeTable_lock, Mutex::_no_safepoint_check_flag);
  assert(SystemDictionaryShared::class_loading_may_happen(), "sanity");
  _dumptime_table->allocate_info(k);
}

void SystemDictionaryShared::remove_dumptime_info(InstanceKlass* k) {
  MutexLocker ml(DumpTimeTable_lock, Mutex::_no_safepoint_check_flag);
  _dumptime_table->remove(k);
}

void SystemDictionaryShared::handle_class_unloading(InstanceKlass* klass) {
  if (Arguments::is_dumping_archive()) {
    remove_dumptime_info(klass);
  }

  if (Arguments::is_dumping_archive() || ClassListWriter::is_enabled()) {
    MutexLocker ml(Thread::current(), UnregisteredClassesTable_lock, Mutex::_no_safepoint_check_flag);
    if (_unregistered_classes_table != nullptr) {
      // Remove the class from _unregistered_classes_table: keep the entry but
      // set it to null. This ensure no classes with the same name can be
      // added again.
      InstanceKlass** v = _unregistered_classes_table->get(klass->name());
      if (v != nullptr) {
        *v = nullptr;
      }
    }
  } else {
    assert(_unregistered_classes_table == nullptr, "must not be used");
  }

  if (ClassListWriter::is_enabled()) {
    ClassListWriter cw;
    cw.handle_class_unloading((const InstanceKlass*)klass);
  }
}

// Check if a class or any of its supertypes has been redefined.
bool SystemDictionaryShared::has_been_redefined(InstanceKlass* k) {
  if (k->has_been_redefined()) {
    return true;
  }
  if (k->java_super() != nullptr && has_been_redefined(k->java_super())) {
    return true;
  }
  Array<InstanceKlass*>* interfaces = k->local_interfaces();
  int len = interfaces->length();
  for (int i = 0; i < len; i++) {
    if (has_been_redefined(interfaces->at(i))) {
      return true;
    }
  }
  return false;
}

// k is a class before relocating by ArchiveBuilder
void SystemDictionaryShared::validate_before_archiving(InstanceKlass* k) {
  ResourceMark rm;
  const char* name = k->name()->as_C_string();
  DumpTimeClassInfo* info = _dumptime_table->get(k);
  assert(!class_loading_may_happen(), "class loading must be disabled");
  guarantee(info != nullptr, "Class %s must be entered into _dumptime_table", name);
  guarantee(!info->is_excluded(), "Should not attempt to archive excluded class %s", name);
  if (is_builtin(k)) {
    if (k->is_hidden()) {
      if (ArchiveInvokeDynamic) { // FIXME -- clean up
        return;
      }
      assert(is_registered_lambda_proxy_class(k), "unexpected hidden class %s", name);
    }
    guarantee(!k->is_shared_unregistered_class(),
              "Class loader type must be set for BUILTIN class %s", name);

  } else {
    guarantee(k->is_shared_unregistered_class(),
              "Class loader type must not be set for UNREGISTERED class %s", name);
  }
}

class UnregisteredClassesDuplicationChecker : StackObj {
  GrowableArray<InstanceKlass*> _list;
  Thread* _thread;
public:
  UnregisteredClassesDuplicationChecker() : _thread(Thread::current()) {}

  void do_entry(InstanceKlass* k, DumpTimeClassInfo& info) {
    if (!SystemDictionaryShared::is_builtin(k)) {
      _list.append(k);
    }
  }

  static int compare_by_loader(InstanceKlass** a, InstanceKlass** b) {
    ClassLoaderData* loader_a = a[0]->class_loader_data();
    ClassLoaderData* loader_b = b[0]->class_loader_data();

    if (loader_a != loader_b) {
      return primitive_compare(loader_a, loader_b);
    } else {
      return primitive_compare(a[0], b[0]);
    }
  }

  void mark_duplicated_classes() {
    // Two loaders may load two identical or similar hierarchies of classes. If we
    // check for duplication in random order, we may end up excluding important base classes
    // in both hierarchies, causing most of the classes to be excluded.
    // We sort the classes by their loaders. This way we're likely to archive
    // all classes in the one of the two hierarchies.
    _list.sort(compare_by_loader);
    for (int i = 0; i < _list.length(); i++) {
      InstanceKlass* k = _list.at(i);
      bool i_am_first = SystemDictionaryShared::add_unregistered_class(_thread, k);
      if (!i_am_first) {
        SystemDictionaryShared::warn_excluded(k, "Duplicated unregistered class");
        SystemDictionaryShared::set_excluded_locked(k);
      }
    }
  }
};

void SystemDictionaryShared::check_excluded_classes() {
  assert(!class_loading_may_happen(), "class loading must be disabled");
  assert_lock_strong(DumpTimeTable_lock);

  if (DynamicDumpSharedSpaces) {
    // Do this first -- if a base class is excluded due to duplication,
    // all of its subclasses will also be excluded.
    ResourceMark rm;
    UnregisteredClassesDuplicationChecker dup_checker;
    _dumptime_table->iterate_all_live_classes(&dup_checker);
    dup_checker.mark_duplicated_classes();
  }

  auto check_for_exclusion = [&] (InstanceKlass* k, DumpTimeClassInfo& info) {
    SystemDictionaryShared::check_for_exclusion(k, &info);
  };
  _dumptime_table->iterate_all_live_classes(check_for_exclusion);
  _dumptime_table->update_counts();

  cleanup_lambda_proxy_class_dictionary();

  cleanup_method_info_dictionary();

  TrainingData::cleanup_training_data();
}

bool SystemDictionaryShared::is_excluded_class(InstanceKlass* k) {
  assert(!class_loading_may_happen(), "class loading must be disabled");
  assert_lock_strong(DumpTimeTable_lock);
  Arguments::assert_is_dumping_archive();
  DumpTimeClassInfo* p = get_info_locked(k);
  return p->is_excluded();
}

void SystemDictionaryShared::set_excluded_locked(InstanceKlass* k) {
  assert_lock_strong(DumpTimeTable_lock);
  Arguments::assert_is_dumping_archive();
  DumpTimeClassInfo* info = get_info_locked(k);
  info->set_excluded();
}

void SystemDictionaryShared::set_excluded(InstanceKlass* k) {
  Arguments::assert_is_dumping_archive();
  DumpTimeClassInfo* info = get_info(k);
  info->set_excluded();
}

void SystemDictionaryShared::set_class_has_failed_verification(InstanceKlass* ik) {
  Arguments::assert_is_dumping_archive();
  DumpTimeClassInfo* p = get_info(ik);
  if (p != nullptr) {
    // TEMP: work around JDK-8312427
    p->set_failed_verification();
  }
}

bool SystemDictionaryShared::has_class_failed_verification(InstanceKlass* ik) {
  Arguments::assert_is_dumping_archive();
  DumpTimeClassInfo* p = _dumptime_table->get(ik);
  return (p == nullptr) ? false : p->failed_verification();
}

void SystemDictionaryShared::dumptime_classes_do(class MetaspaceClosure* it) {
  assert_lock_strong(DumpTimeTable_lock);

  auto do_klass = [&] (InstanceKlass* k, DumpTimeClassInfo& info) {
    if (k->is_loader_alive() && !info.is_excluded()) {
      info.metaspace_pointers_do(it);
    }
  };
  _dumptime_table->iterate_all_live_classes(do_klass);

  auto do_lambda = [&] (LambdaProxyClassKey& key, DumpTimeLambdaProxyClassInfo& info) {
    if (key.caller_ik()->is_loader_alive()) {
      info.metaspace_pointers_do(it);
      key.metaspace_pointers_do(it);
    }
  };
  _dumptime_lambda_proxy_class_dictionary->iterate_all(do_lambda);

  auto do_method_info = [&] (MethodDataKey& key, DumpTimeMethodDataInfo& info) {
    info.metaspace_pointers_do(it);
    key.metaspace_pointers_do(it);
  };
  _dumptime_method_info_dictionary->iterate_all(do_method_info);
}

bool SystemDictionaryShared::add_verification_constraint(InstanceKlass* k, Symbol* name,
         Symbol* from_name, bool from_field_is_protected, bool from_is_array, bool from_is_object) {
  Arguments::assert_is_dumping_archive();
  if (DynamicDumpSharedSpaces && k->is_shared()) {
    // k is a new class in the static archive, but one of its supertypes is an old class, so k wasn't
    // verified during dump time. No need to record constraints as k won't be included in the dynamic archive.
    return false;
  }
  DumpTimeClassInfo* info = get_info(k);
  info->add_verification_constraint(k, name, from_name, from_field_is_protected,
                                    from_is_array, from_is_object);

  if (DynamicDumpSharedSpaces) {
    // For dynamic dumping, we can resolve all the constraint classes for all class loaders during
    // the initial run prior to creating the archive before vm exit. We will also perform verification
    // check when running with the archive.
    return false;
  } else {
    if (is_builtin(k)) {
      // For builtin class loaders, we can try to complete the verification check at dump time,
      // because we can resolve all the constraint classes. We will also perform verification check
      // when running with the archive.
      return false;
    } else {
      // For non-builtin class loaders, we cannot complete the verification check at dump time,
      // because at dump time we don't know how to resolve classes for such loaders.
      return true;
    }
  }
}

void SystemDictionaryShared::add_enum_klass_static_field(InstanceKlass* ik, int root_index) {
  assert(CDSConfig::is_dumping_static_archive(), "static dump only");
  DumpTimeClassInfo* info = get_info_locked(ik);
  info->add_enum_klass_static_field(root_index);
}

void SystemDictionaryShared::add_to_dump_time_lambda_proxy_class_dictionary(LambdaProxyClassKey& key,
                                                           InstanceKlass* proxy_klass) {
  assert_lock_strong(DumpTimeTable_lock);

  bool created;
  DumpTimeLambdaProxyClassInfo* info = _dumptime_lambda_proxy_class_dictionary->put_if_absent(key, &created);
  info->add_proxy_klass(proxy_klass);
  if (created) {
    ++_dumptime_lambda_proxy_class_dictionary->_count;
  }
}

void SystemDictionaryShared::add_lambda_proxy_class(InstanceKlass* caller_ik,
                                                    InstanceKlass* lambda_ik,
                                                    Symbol* invoked_name,
                                                    Symbol* invoked_type,
                                                    Symbol* method_type,
                                                    Method* member_method,
                                                    Symbol* instantiated_method_type,
                                                    TRAPS) {
  if (CDSConfig::is_dumping_static_archive() && ArchiveInvokeDynamic) {
    // The proxy classes will be accessible through the archived CP entries.
    return;
  }

  assert(caller_ik->class_loader() == lambda_ik->class_loader(), "mismatched class loader");
  assert(caller_ik->class_loader_data() == lambda_ik->class_loader_data(), "mismatched class loader data");
  assert(java_lang_Class::class_data(lambda_ik->java_mirror()) == nullptr, "must not have class data");

  MutexLocker ml(DumpTimeTable_lock, Mutex::_no_safepoint_check_flag);

  lambda_ik->assign_class_loader_type();
  lambda_ik->set_shared_classpath_index(caller_ik->shared_classpath_index());
  InstanceKlass* nest_host = caller_ik->nest_host(CHECK);
  assert(nest_host != nullptr, "unexpected nullptr nest_host");

  DumpTimeClassInfo* info = _dumptime_table->get(lambda_ik);
  if (info != nullptr && !lambda_ik->is_non_strong_hidden() && is_builtin(lambda_ik) && is_builtin(caller_ik)
      // Don't include the lambda proxy if its nest host is not in the "linked" state.
      && nest_host->is_linked()) {
    // Set _is_archived_lambda_proxy in DumpTimeClassInfo so that the lambda_ik
    // won't be excluded during dumping of shared archive. See ExcludeDumpTimeSharedClasses.
    info->_is_archived_lambda_proxy = true;
    info->set_nest_host(nest_host);

    LambdaProxyClassKey key(caller_ik,
                            invoked_name,
                            invoked_type,
                            method_type,
                            member_method,
                            instantiated_method_type);
    add_to_dump_time_lambda_proxy_class_dictionary(key, lambda_ik);
  }
}

InstanceKlass* SystemDictionaryShared::get_shared_lambda_proxy_class(InstanceKlass* caller_ik,
                                                                     Symbol* invoked_name,
                                                                     Symbol* invoked_type,
                                                                     Symbol* method_type,
                                                                     Method* member_method,
                                                                     Symbol* instantiated_method_type) {
  MutexLocker ml(CDSLambda_lock, Mutex::_no_safepoint_check_flag);
  LambdaProxyClassKey key(caller_ik, invoked_name, invoked_type,
                          method_type, member_method, instantiated_method_type);
<<<<<<< HEAD
  guarantee(_static_archive.lookup_lambda_proxy_class(&key) == nullptr, "");
  const RunTimeLambdaProxyClassInfo* info = _dynamic_archive.lookup_lambda_proxy_class(&key);
=======

  // Try to retrieve the lambda proxy class from static archive.
  const RunTimeLambdaProxyClassInfo* info = _static_archive.lookup_lambda_proxy_class(&key);
  InstanceKlass* proxy_klass = retrieve_lambda_proxy_class(info);
  if (proxy_klass == nullptr) {
    if (info != nullptr && log_is_enabled(Debug, cds)) {
      ResourceMark rm;
      log_debug(cds)("Used all static archived lambda proxy classes for: %s %s%s",
                     caller_ik->external_name(), invoked_name->as_C_string(), invoked_type->as_C_string());
    }
  } else {
    return proxy_klass;
  }

  // Retrieving from static archive is unsuccessful, try dynamic archive.
  info = _dynamic_archive.lookup_lambda_proxy_class(&key);
  proxy_klass = retrieve_lambda_proxy_class(info);
  if (proxy_klass == nullptr) {
    if (info != nullptr && log_is_enabled(Debug, cds)) {
      ResourceMark rm;
      log_debug(cds)("Used all dynamic archived lambda proxy classes for: %s %s%s",
                     caller_ik->external_name(), invoked_name->as_C_string(), invoked_type->as_C_string());
    }
  }
  return proxy_klass;
}

InstanceKlass* SystemDictionaryShared::retrieve_lambda_proxy_class(const RunTimeLambdaProxyClassInfo* info) {
>>>>>>> 44152616
  InstanceKlass* proxy_klass = nullptr;
  if (info != nullptr) {
    InstanceKlass* curr_klass = info->proxy_klass_head();
    InstanceKlass* prev_klass = curr_klass;
    if (curr_klass->lambda_proxy_is_available()) {
      while (curr_klass->next_link() != nullptr) {
        prev_klass = curr_klass;
        curr_klass = InstanceKlass::cast(curr_klass->next_link());
      }
      assert(curr_klass->is_hidden(), "must be");
      assert(curr_klass->lambda_proxy_is_available(), "must be");

      prev_klass->set_next_link(nullptr);
      proxy_klass = curr_klass;
      proxy_klass->clear_lambda_proxy_is_available();
      if (log_is_enabled(Debug, cds)) {
        ResourceMark rm;
        log_debug(cds)("Loaded lambda proxy: " PTR_FORMAT " %s ", p2i(proxy_klass), proxy_klass->external_name());
      }
    }
  }
  return proxy_klass;
}

InstanceKlass* SystemDictionaryShared::get_shared_nest_host(InstanceKlass* lambda_ik) {
  assert(!DumpSharedSpaces && UseSharedSpaces, "called at run time with CDS enabled only");
  RunTimeClassInfo* record = RunTimeClassInfo::get_for(lambda_ik);
  return record->nest_host();
}

InstanceKlass* SystemDictionaryShared::prepare_shared_lambda_proxy_class(InstanceKlass* lambda_ik,
                                                                         InstanceKlass* caller_ik, TRAPS) {
  Handle class_loader(THREAD, caller_ik->class_loader());
  Handle protection_domain;
  PackageEntry* pkg_entry = caller_ik->package();
  if (caller_ik->class_loader() != nullptr) {
    protection_domain = CDSProtectionDomain::init_security_info(class_loader, caller_ik, pkg_entry, CHECK_NULL);
  }

  InstanceKlass* shared_nest_host = get_shared_nest_host(lambda_ik);
  assert(shared_nest_host != nullptr, "unexpected nullptr _nest_host");

  InstanceKlass* loaded_lambda =
    SystemDictionary::load_shared_lambda_proxy_class(lambda_ik, class_loader, protection_domain, pkg_entry, CHECK_NULL);

  if (loaded_lambda == nullptr) {
    return nullptr;
  }

  // Ensures the nest host is the same as the lambda proxy's
  // nest host recorded at dump time.
  InstanceKlass* nest_host = caller_ik->nest_host(THREAD);
  assert(nest_host == shared_nest_host, "mismatched nest host");

  EventClassLoad class_load_start_event;

  // Add to class hierarchy, and do possible deoptimizations.
  loaded_lambda->add_to_hierarchy(THREAD);
  // But, do not add to dictionary.

  loaded_lambda->link_class(CHECK_NULL);
  // notify jvmti
  if (JvmtiExport::should_post_class_load()) {
    JvmtiExport::post_class_load(THREAD, loaded_lambda);
  }
  if (class_load_start_event.should_commit()) {
    SystemDictionary::post_class_load_event(&class_load_start_event, loaded_lambda, ClassLoaderData::class_loader_data(class_loader()));
  }

  loaded_lambda->initialize(CHECK_NULL);

  return loaded_lambda;
}

void SystemDictionaryShared::check_verification_constraints(InstanceKlass* klass,
                                                            TRAPS) {
//assert(!DumpSharedSpaces && UseSharedSpaces, "called at run time with CDS enabled only");
  RunTimeClassInfo* record = RunTimeClassInfo::get_for(klass);

  int length = record->_num_verifier_constraints;
  if (length > 0) {
    for (int i = 0; i < length; i++) {
      RunTimeClassInfo::RTVerifierConstraint* vc = record->verifier_constraint_at(i);
      Symbol* name      = vc->name();
      Symbol* from_name = vc->from_name();
      char c            = record->verifier_constraint_flag(i);

      if (log_is_enabled(Trace, cds, verification)) {
        ResourceMark rm(THREAD);
        log_trace(cds, verification)("check_verification_constraint: %s: %s must be subclass of %s [0x%x]",
                                     klass->external_name(), from_name->as_klass_external_name(),
                                     name->as_klass_external_name(), c);
      }

      bool from_field_is_protected = (c & SystemDictionaryShared::FROM_FIELD_IS_PROTECTED) ? true : false;
      bool from_is_array           = (c & SystemDictionaryShared::FROM_IS_ARRAY)           ? true : false;
      bool from_is_object          = (c & SystemDictionaryShared::FROM_IS_OBJECT)          ? true : false;

      bool ok = VerificationType::resolve_and_check_assignability(klass, name,
         from_name, from_field_is_protected, from_is_array, from_is_object, CHECK);
      if (!ok) {
        ResourceMark rm(THREAD);
        stringStream ss;

        ss.print_cr("Bad type on operand stack");
        ss.print_cr("Exception Details:");
        ss.print_cr("  Location:\n    %s", klass->name()->as_C_string());
        ss.print_cr("  Reason:\n    Type '%s' is not assignable to '%s'",
                    from_name->as_quoted_ascii(), name->as_quoted_ascii());
        THROW_MSG(vmSymbols::java_lang_VerifyError(), ss.as_string());
      }
    }
  }
}

static oop get_class_loader_by(char type) {
  if (type == (char)ClassLoader::BOOT_LOADER) {
    return (oop)nullptr;
  } else if (type == (char)ClassLoader::PLATFORM_LOADER) {
    return SystemDictionary::java_platform_loader();
  } else {
    assert (type == (char)ClassLoader::APP_LOADER, "Sanity");
    return SystemDictionary::java_system_loader();
  }
}

// Record class loader constraints that are checked inside
// InstanceKlass::link_class(), so that these can be checked quickly
// at runtime without laying out the vtable/itables.
void SystemDictionaryShared::record_linking_constraint(Symbol* name, InstanceKlass* klass,
                                                    Handle loader1, Handle loader2) {
  // A linking constraint check is executed when:
  //   - klass extends or implements type S
  //   - klass overrides method S.M(...) with X.M
  //     - If klass defines the method M, X is
  //       the same as klass.
  //     - If klass does not define the method M,
  //       X must be a supertype of klass and X.M is
  //       a default method defined by X.
  //   - loader1 = X->class_loader()
  //   - loader2 = S->class_loader()
  //   - loader1 != loader2
  //   - M's parameter(s) include an object type T
  // We require that
  //   - whenever loader1 and loader2 try to
  //     resolve the type T, they must always resolve to
  //     the same InstanceKlass.
  // NOTE: type T may or may not be currently resolved in
  // either of these two loaders. The check itself does not
  // try to resolve T.
  oop klass_loader = klass->class_loader();

  if (!is_system_class_loader(klass_loader) &&
      !is_platform_class_loader(klass_loader)) {
    // If klass is loaded by system/platform loaders, we can
    // guarantee that klass and S must be loaded by the same
    // respective loader between dump time and run time, and
    // the exact same check on (name, loader1, loader2) will
    // be executed. Hence, we can cache this check and execute
    // it at runtime without walking the vtable/itables.
    //
    // This cannot be guaranteed for classes loaded by other
    // loaders, so we bail.
    return;
  }

  assert(is_builtin(klass), "must be");
  assert(klass_loader != nullptr, "should not be called for boot loader");
  assert(loader1 != loader2, "must be");

  if (DynamicDumpSharedSpaces && Thread::current()->is_VM_thread()) {
    // We are re-laying out the vtable/itables of the *copy* of
    // a class during the final stage of dynamic dumping. The
    // linking constraints for this class has already been recorded.
    return;
  }
  assert(!Thread::current()->is_VM_thread(), "must be");

  Arguments::assert_is_dumping_archive();
  DumpTimeClassInfo* info = get_info(klass);
  info->record_linking_constraint(name, loader1, loader2);
}

// returns true IFF there's no need to re-initialize the i/v-tables for klass for
// the purpose of checking class loader constraints.
bool SystemDictionaryShared::check_linking_constraints(Thread* current, InstanceKlass* klass) {
//assert(!DumpSharedSpaces && UseSharedSpaces, "called at run time with CDS enabled only");
  LogTarget(Info, class, loader, constraints) log;
  if (klass->is_shared_boot_class()) {
    // No class loader constraint check performed for boot classes.
    return true;
  }
  if (klass->is_shared_platform_class() || klass->is_shared_app_class()) {
    RunTimeClassInfo* info = RunTimeClassInfo::get_for(klass);
    assert(info != nullptr, "Sanity");
    if (info->_num_loader_constraints > 0) {
      HandleMark hm(current);
      for (int i = 0; i < info->_num_loader_constraints; i++) {
        RunTimeClassInfo::RTLoaderConstraint* lc = info->loader_constraint_at(i);
        Symbol* name = lc->constraint_name();
        Handle loader1(current, get_class_loader_by(lc->_loader_type1));
        Handle loader2(current, get_class_loader_by(lc->_loader_type2));
        if (log.is_enabled()) {
          ResourceMark rm(current);
          log.print("[CDS add loader constraint for class %s symbol %s loader[0] %s loader[1] %s",
                    klass->external_name(), name->as_C_string(),
                    ClassLoaderData::class_loader_data(loader1())->loader_name_and_id(),
                    ClassLoaderData::class_loader_data(loader2())->loader_name_and_id());
        }
        if (!SystemDictionary::add_loader_constraint(name, klass, loader1, loader2)) {
          // Loader constraint violation has been found. The caller
          // will re-layout the vtable/itables to produce the correct
          // exception.
          if (log.is_enabled()) {
            log.print(" failed]");
          }
          return false;
        }
        if (log.is_enabled()) {
            log.print(" succeeded]");
        }
      }
      return true; // for all recorded constraints added successfully.
    }
  }
  if (log.is_enabled()) {
    ResourceMark rm(current);
    log.print("[CDS has not recorded loader constraint for class %s]", klass->external_name());
  }
  return false;
}

bool SystemDictionaryShared::is_supported_invokedynamic(BootstrapInfo* bsi) {
  LogTarget(Debug, cds, lambda) log;
  if (bsi->arg_values() == nullptr || !bsi->arg_values()->is_objArray()) {
    if (log.is_enabled()) {
      LogStream log_stream(log);
      log.print("bsi check failed");
      log.print("    bsi->arg_values().not_null() %d", bsi->arg_values().not_null());
      if (bsi->arg_values().not_null()) {
        log.print("    bsi->arg_values()->is_objArray() %d", bsi->arg_values()->is_objArray());
        bsi->print_msg_on(&log_stream);
      }
    }
    return false;
  }

  Handle bsm = bsi->bsm();
  if (bsm.is_null() || !java_lang_invoke_DirectMethodHandle::is_instance(bsm())) {
    if (log.is_enabled()) {
      log.print("bsm check failed");
      log.print("    bsm.is_null() %d", bsm.is_null());
      log.print("    java_lang_invoke_DirectMethodHandle::is_instance(bsm()) %d",
        java_lang_invoke_DirectMethodHandle::is_instance(bsm()));
    }
    return false;
  }

  oop mn = java_lang_invoke_DirectMethodHandle::member(bsm());
  Method* method = java_lang_invoke_MemberName::vmtarget(mn);
  if (method->klass_name()->equals("java/lang/invoke/LambdaMetafactory") &&
      method->name()->equals("metafactory") &&
      method->signature()->equals("(Ljava/lang/invoke/MethodHandles$Lookup;Ljava/lang/String;"
            "Ljava/lang/invoke/MethodType;Ljava/lang/invoke/MethodType;Ljava/lang/invoke/MethodHandle;"
            "Ljava/lang/invoke/MethodType;)Ljava/lang/invoke/CallSite;")) {
      return true;
  } else {
    if (log.is_enabled()) {
      ResourceMark rm;
      log.print("method check failed");
      log.print("    klass_name() %s", method->klass_name()->as_C_string());
      log.print("    name() %s", method->name()->as_C_string());
      log.print("    signature() %s", method->signature()->as_C_string());
    }
  }

  return false;
}

class EstimateSizeForArchive : StackObj {
  size_t _shared_class_info_size;
  int _num_builtin_klasses;
  int _num_unregistered_klasses;

public:
  EstimateSizeForArchive() {
    _shared_class_info_size = 0;
    _num_builtin_klasses = 0;
    _num_unregistered_klasses = 0;
  }

  void do_entry(InstanceKlass* k, DumpTimeClassInfo& info) {
    if (!info.is_excluded()) {
      size_t byte_size = info.runtime_info_bytesize();
      _shared_class_info_size += align_up(byte_size, SharedSpaceObjectAlignment);
    }
  }

  size_t total() {
    return _shared_class_info_size;
  }
};

size_t SystemDictionaryShared::estimate_size_for_archive() {
  EstimateSizeForArchive est;
  _dumptime_table->iterate_all_live_classes(&est);
  size_t total_size = est.total() +
    CompactHashtableWriter::estimate_size(_dumptime_table->count_of(true)) +
    CompactHashtableWriter::estimate_size(_dumptime_table->count_of(false));

  size_t bytesize = align_up(sizeof(RunTimeLambdaProxyClassInfo), SharedSpaceObjectAlignment);
  total_size +=
      (bytesize * _dumptime_lambda_proxy_class_dictionary->_count) +
      CompactHashtableWriter::estimate_size(_dumptime_lambda_proxy_class_dictionary->_count);

  size_t method_info_byte_size = align_up(sizeof(RunTimeMethodDataInfo), SharedSpaceObjectAlignment);
  total_size +=
      (method_info_byte_size * _dumptime_method_info_dictionary->_count) +
      CompactHashtableWriter::estimate_size(_dumptime_method_info_dictionary->_count);

  return total_size;
}

unsigned int SystemDictionaryShared::hash_for_shared_dictionary(address ptr) {
  if (ArchiveBuilder::is_active()) {
    uintx offset = ArchiveBuilder::current()->any_to_offset(ptr);
    unsigned int hash = primitive_hash<uintx>(offset);
    DEBUG_ONLY({
        if (MetaspaceObj::is_shared((const MetaspaceObj*)ptr)) {
          assert(hash == SystemDictionaryShared::hash_for_shared_dictionary_quick(ptr), "must be");
        }
      });
    return hash;
  } else {
    return SystemDictionaryShared::hash_for_shared_dictionary_quick(ptr);
  }
}

class CopyLambdaProxyClassInfoToArchive : StackObj {
  CompactHashtableWriter* _writer;
  ArchiveBuilder* _builder;
public:
  CopyLambdaProxyClassInfoToArchive(CompactHashtableWriter* writer)
  : _writer(writer), _builder(ArchiveBuilder::current()) {}
  bool do_entry(LambdaProxyClassKey& key, DumpTimeLambdaProxyClassInfo& info) {
    // In static dump, info._proxy_klasses->at(0) is already relocated to point to the archived class
    // (not the original class).
    //
    // The following check has been moved to SystemDictionaryShared::check_excluded_classes(), which
    // happens before the classes are copied.
    //
    // if (SystemDictionaryShared::is_excluded_class(info._proxy_klasses->at(0))) {
    //  return true;
    //}
    ResourceMark rm;
    log_info(cds,dynamic)("Archiving hidden %s", info._proxy_klasses->at(0)->external_name());
    size_t byte_size = sizeof(RunTimeLambdaProxyClassInfo);
    RunTimeLambdaProxyClassInfo* runtime_info =
        (RunTimeLambdaProxyClassInfo*)ArchiveBuilder::ro_region_alloc(byte_size);
    runtime_info->init(key, info);
    unsigned int hash = runtime_info->hash();
    u4 delta = _builder->any_to_offset_u4((void*)runtime_info);
    _writer->add(hash, delta);
    return true;
  }
};

class AdjustLambdaProxyClassInfo : StackObj {
public:
  AdjustLambdaProxyClassInfo() {}
  bool do_entry(LambdaProxyClassKey& key, DumpTimeLambdaProxyClassInfo& info) {
    int len = info._proxy_klasses->length();
    InstanceKlass* last_buff_k = nullptr;

    for (int i = len - 1; i >= 0; i--) {
      InstanceKlass* orig_k = info._proxy_klasses->at(i);
      InstanceKlass* buff_k = ArchiveBuilder::current()->get_buffered_addr(orig_k);
      assert(ArchiveBuilder::current()->is_in_buffer_space(buff_k), "must be");
      buff_k->set_lambda_proxy_is_available();
      buff_k->set_next_link(last_buff_k);
      if (last_buff_k != nullptr) {
        ArchivePtrMarker::mark_pointer(buff_k->next_link_addr());
      }
      last_buff_k = buff_k;
    }

    return true;
  }
};

class CopySharedClassInfoToArchive : StackObj {
  CompactHashtableWriter* _writer;
  bool _is_builtin;
  ArchiveBuilder *_builder;
public:
  CopySharedClassInfoToArchive(CompactHashtableWriter* writer,
                               bool is_builtin)
    : _writer(writer), _is_builtin(is_builtin), _builder(ArchiveBuilder::current()) {}

  void do_entry(InstanceKlass* k, DumpTimeClassInfo& info) {
    if (!info.is_excluded() && info.is_builtin() == _is_builtin) {
      size_t byte_size = info.runtime_info_bytesize();
      RunTimeClassInfo* record;
      record = (RunTimeClassInfo*)ArchiveBuilder::ro_region_alloc(byte_size);
      record->init(info);

      unsigned int hash;
      Symbol* name = info._klass->name();
      name = ArchiveBuilder::current()->get_buffered_addr(name);
      hash = SystemDictionaryShared::hash_for_shared_dictionary((address)name);
      u4 delta = _builder->buffer_to_offset_u4((address)record);
      if (_is_builtin && info._klass->is_hidden()) {
        // skip
      } else {
        _writer->add(hash, delta);
      }
      if (log_is_enabled(Trace, cds, hashtables)) {
        ResourceMark rm;
        log_trace(cds,hashtables)("%s dictionary: %s", (_is_builtin ? "builtin" : "unregistered"), info._klass->external_name());
      }

      // Save this for quick runtime lookup of InstanceKlass* -> RunTimeClassInfo*
      InstanceKlass* buffered_klass = ArchiveBuilder::current()->get_buffered_addr(info._klass);
      RunTimeClassInfo::set_for(buffered_klass, record);
    }
  }
};

void SystemDictionaryShared::write_lambda_proxy_class_dictionary(LambdaProxyClassDictionary *dictionary) {
  CompactHashtableStats stats;
  dictionary->reset();
  CompactHashtableWriter writer(_dumptime_lambda_proxy_class_dictionary->_count, &stats);
  CopyLambdaProxyClassInfoToArchive copy(&writer);
  _dumptime_lambda_proxy_class_dictionary->iterate(&copy);
  writer.dump(dictionary, "lambda proxy class dictionary");
}

class CopyMethodDataInfoToArchive : StackObj {
  CompactHashtableWriter* _writer;
  ArchiveBuilder* _builder;
public:
  CopyMethodDataInfoToArchive(CompactHashtableWriter* writer)
      : _writer(writer), _builder(ArchiveBuilder::current()) {}

  bool do_entry(MethodDataKey& key, DumpTimeMethodDataInfo& info) {
    Method* holder = key.method();
    log_info(cds,dynamic)("Archiving method info for %s", holder->external_name());

    size_t byte_size = sizeof(RunTimeMethodDataInfo);
    RunTimeMethodDataInfo* record = (RunTimeMethodDataInfo*)ArchiveBuilder::ro_region_alloc(byte_size);

    DumpTimeMethodDataInfo data(info.method_data(), info.method_counters());
    record->init(key, data);

    uint hash = SystemDictionaryShared::hash_for_shared_dictionary((address)holder);
    u4 delta = _builder->buffer_to_offset_u4((address)record);
    _writer->add(hash, delta);

    return true;
  }
};

void SystemDictionaryShared::write_method_info_dictionary(MethodDataInfoDictionary* dictionary) {
  CompactHashtableStats stats;
  dictionary->reset();
  CompactHashtableWriter writer(_dumptime_method_info_dictionary->_count, &stats);
  CopyMethodDataInfoToArchive copy(&writer);
  _dumptime_method_info_dictionary->iterate(&copy);
  writer.dump(dictionary, "method info dictionary");
}

void SystemDictionaryShared::write_dictionary(RunTimeSharedDictionary* dictionary,
                                              bool is_builtin) {
  CompactHashtableStats stats;
  dictionary->reset();
  CompactHashtableWriter writer(_dumptime_table->count_of(is_builtin), &stats);
  CopySharedClassInfoToArchive copy(&writer, is_builtin);
  assert_lock_strong(DumpTimeTable_lock);
  _dumptime_table->iterate_all_live_classes(&copy);
  writer.dump(dictionary, is_builtin ? "builtin dictionary" : "unregistered dictionary");
}

void SystemDictionaryShared::write_to_archive(bool is_static_archive) {
  ArchiveInfo* archive = get_archive(is_static_archive);

  write_dictionary(&archive->_builtin_dictionary, true);
  write_dictionary(&archive->_unregistered_dictionary, false);

  write_lambda_proxy_class_dictionary(&archive->_lambda_proxy_class_dictionary);

  write_method_info_dictionary(&archive->_method_info_dictionary);
}

void SystemDictionaryShared::adjust_lambda_proxy_class_dictionary() {
  AdjustLambdaProxyClassInfo adjuster;
  _dumptime_lambda_proxy_class_dictionary->iterate(&adjuster);
}

class AdjustMethodInfo : StackObj {
public:
  AdjustMethodInfo() {}
  bool do_entry(MethodDataKey& key, DumpTimeMethodDataInfo& info) {
    // TODO: is it possible for the data to become stale/invalid?
    MethodData*     md = info.method_data();
    MethodCounters* mc = info.method_counters();
    if (md != nullptr) {
      md = ArchiveBuilder::current()->get_buffered_addr(md);
    }
    if (mc != nullptr) {
      mc = ArchiveBuilder::current()->get_buffered_addr(mc);
    }
    assert(ArchiveBuilder::current()->is_in_buffer_space(md) || md == nullptr, "must be");
    assert(ArchiveBuilder::current()->is_in_buffer_space(mc) || mc == nullptr, "must be");
    if (md != nullptr) {
      md->remove_unshareable_info();
    }
    if (mc != nullptr) {
      mc->remove_unshareable_info();
    }
    return true;
  }
};

void SystemDictionaryShared::adjust_method_info_dictionary() {
  AdjustMethodInfo adjuster;
  _dumptime_method_info_dictionary->iterate(&adjuster);
}

void SystemDictionaryShared::serialize_dictionary_headers(SerializeClosure* soc,
                                                          bool is_static_archive) {
  ArchiveInfo* archive = get_archive(is_static_archive);

  archive->_builtin_dictionary.serialize_header(soc);
  archive->_unregistered_dictionary.serialize_header(soc);
  archive->_lambda_proxy_class_dictionary.serialize_header(soc);
  archive->_method_info_dictionary.serialize_header(soc);
}

void SystemDictionaryShared::serialize_vm_classes(SerializeClosure* soc) {
  for (auto id : EnumRange<vmClassID>{}) {
    soc->do_ptr(vmClasses::klass_addr_at(id));
  }
  soc->do_ptr((void**)&_archived_lambda_form_classes);
  soc->do_ptr((void**)&_archived_lambda_proxy_classes_boot);
  soc->do_ptr((void**)&_archived_lambda_proxy_classes_boot2);
  soc->do_ptr((void**)&_archived_lambda_proxy_classes_platform);
  soc->do_ptr((void**)&_archived_lambda_proxy_classes_app);
}

const RunTimeClassInfo*
SystemDictionaryShared::find_record(RunTimeSharedDictionary* static_dict, RunTimeSharedDictionary* dynamic_dict, Symbol* name) {
  if (!UseSharedSpaces || !name->is_shared()) {
    // The names of all shared classes must also be a shared Symbol.
    return nullptr;
  }

  unsigned int hash = SystemDictionaryShared::hash_for_shared_dictionary_quick(name);
  const RunTimeClassInfo* record = nullptr;
  if (DynamicArchive::is_mapped()) {
    // Use the regenerated holder classes in the dynamic archive as they
    // have more methods than those in the base archive.
    if (LambdaFormInvokers::may_be_regenerated_class(name)) {
      record = dynamic_dict->lookup(name, hash, 0);
      if (record != nullptr) {
        return record;
      }
    }
  }

  if (!MetaspaceShared::is_shared_dynamic(name)) {
    // The names of all shared classes in the static dict must also be in the
    // static archive
    record = static_dict->lookup(name, hash, 0);
  }

  if (record == nullptr && DynamicArchive::is_mapped()) {
    record = dynamic_dict->lookup(name, hash, 0);
  }

  return record;
}

InstanceKlass* SystemDictionaryShared::find_builtin_class(Symbol* name) {
  const RunTimeClassInfo* record = find_record(&_static_archive._builtin_dictionary,
                                               &_dynamic_archive._builtin_dictionary,
                                               name);
  if (record != nullptr) {
    assert(!record->_klass->is_hidden(), "hidden class cannot be looked up by name");
    assert(check_alignment(record->_klass), "Address not aligned");
    // We did not save the classfile data of the generated LambdaForm invoker classes,
    // so we cannot support CLFH for such classes.
    if (record->_klass->is_generated_shared_class() && JvmtiExport::should_post_class_file_load_hook()) {
       return nullptr;
    }
    return record->_klass;
  } else {
    return nullptr;
  }
}

void SystemDictionaryShared::update_shared_entry(InstanceKlass* k, int id) {
  assert(DumpSharedSpaces, "supported only when dumping");
  DumpTimeClassInfo* info = get_info(k);
  info->_id = id;
}

const char* SystemDictionaryShared::class_loader_name_for_shared(Klass* k) {
  assert(k != nullptr, "Sanity");
  assert(k->is_shared(), "Must be");
  assert(k->is_instance_klass(), "Must be");
  InstanceKlass* ik = InstanceKlass::cast(k);
  if (ik->is_shared_boot_class()) {
    return "boot_loader";
  } else if (ik->is_shared_platform_class()) {
    return "platform_loader";
  } else if (ik->is_shared_app_class()) {
    return "app_loader";
  } else if (ik->is_shared_unregistered_class()) {
    return "unregistered_loader";
  } else {
    return "unknown loader";
  }
}

class SharedDictionaryPrinter : StackObj {
  outputStream* _st;
  int _index;
public:
  SharedDictionaryPrinter(outputStream* st) : _st(st), _index(0) {}

  void do_value(const RunTimeClassInfo* record) {
    ResourceMark rm;
    _st->print_cr("%4d: %s %s", _index++, record->_klass->external_name(),
        SystemDictionaryShared::class_loader_name_for_shared(record->_klass));
    if (record->_klass->array_klasses() != nullptr) {
      record->_klass->array_klasses()->cds_print_value_on(_st);
      _st->cr();
    }
  }
  int index() const { return _index; }
};

class SharedLambdaDictionaryPrinter : StackObj {
  outputStream* _st;
  int _index;
public:
  SharedLambdaDictionaryPrinter(outputStream* st, int idx) : _st(st), _index(idx) {}

  void do_value(const RunTimeLambdaProxyClassInfo* record) {
    if (record->proxy_klass_head()->lambda_proxy_is_available()) {
      ResourceMark rm;
      Klass* k = record->proxy_klass_head();
      while (k != nullptr) {
        _st->print_cr("%4d: %s %s", _index++, k->external_name(),
                      SystemDictionaryShared::class_loader_name_for_shared(k));
        k = k->next_link();
      }
    }
  }
};

class SharedMethodInfoDictionaryPrinter : StackObj {
  outputStream* _st;
  int _index;

private:
  static const char* tag(void* p) {
    if (p == nullptr) {
      return "   ";
    } else if (MetaspaceShared::is_shared_dynamic(p)) {
      return "<D>";
    } else if (MetaspaceShared::is_in_shared_metaspace(p)) {
      return "<S>";
    } else {
      return "???";
    }
  }
public:
  SharedMethodInfoDictionaryPrinter(outputStream* st) : _st(st), _index(0) {}

  void do_value(const RunTimeMethodDataInfo* record) {
    ResourceMark rm;
    Method*         m  = record->method();
    MethodCounters* mc = record->method_counters();
    MethodData*     md = record->method_data();

    _st->print_cr("%4d: %s" PTR_FORMAT " %s" PTR_FORMAT " %s" PTR_FORMAT " %s", _index++,
                  tag(m), p2i(m),
                  tag(mc), p2i(mc),
                  tag(md), p2i(md),
                  m->external_name());
    if (Verbose) {
      if (mc != nullptr) {
        mc->print_on(_st);
      }
      if (md != nullptr) {
        md->print_on(_st);
      }
      _st->cr();
    }
  }
};

void SystemDictionaryShared::ArchiveInfo::print_on(const char* prefix,
                                                   outputStream* st) {
  st->print_cr("%sShared Dictionary", prefix);
  SharedDictionaryPrinter p(st);
  st->print_cr("%sShared Builtin Dictionary", prefix);
  _builtin_dictionary.iterate(&p);
  st->print_cr("%sShared Unregistered Dictionary", prefix);
  _unregistered_dictionary.iterate(&p);
  if (!_lambda_proxy_class_dictionary.empty()) {
    st->print_cr("%sShared Lambda Dictionary", prefix);
    SharedLambdaDictionaryPrinter ldp(st, p.index());
    _lambda_proxy_class_dictionary.iterate(&ldp);
  }
  if (!_method_info_dictionary.empty()) {
    st->print_cr("%sShared MethodData Dictionary", prefix);
    SharedMethodInfoDictionaryPrinter mdp(st);
    _method_info_dictionary.iterate(&mdp);
  }
  st->print_cr("%sTraining Data", prefix);
  TrainingDataPrinter tdp(st);
  _builtin_dictionary.iterate(&tdp);
  _method_info_dictionary.iterate(&tdp);
}

void SystemDictionaryShared::ArchiveInfo::print_table_statistics(const char* prefix,
                                                                 outputStream* st) {
  st->print_cr("%sArchve Statistics", prefix);
  _builtin_dictionary.print_table_statistics(st, "Builtin Shared Dictionary");
  _unregistered_dictionary.print_table_statistics(st, "Unregistered Shared Dictionary");
  _lambda_proxy_class_dictionary.print_table_statistics(st, "Lambda Shared Dictionary");
  _method_info_dictionary.print_table_statistics(st, "MethodData Dictionary");
}

void SystemDictionaryShared::print_shared_archive(outputStream* st, bool is_static) {
  if (UseSharedSpaces) {
    if (is_static) {
      _static_archive.print_on("", st);
    } else {
      if (DynamicArchive::is_mapped()) {
        _dynamic_archive.print_on("Dynamic ", st);
      }
    }
  }
}

void SystemDictionaryShared::print_on(outputStream* st) {
  print_shared_archive(st, true);
  print_shared_archive(st, false);
}

void SystemDictionaryShared::print_table_statistics(outputStream* st) {
  if (UseSharedSpaces) {
    _static_archive.print_table_statistics("Static ", st);
    if (DynamicArchive::is_mapped()) {
      _dynamic_archive.print_table_statistics("Dynamic ", st);
    }
  }
}

bool SystemDictionaryShared::is_dumptime_table_empty() {
  assert_lock_strong(DumpTimeTable_lock);
  _dumptime_table->update_counts();
  if (_dumptime_table->count_of(true) == 0 && _dumptime_table->count_of(false) == 0){
    return true;
  }
  return false;
}

class CleanupDumpTimeLambdaProxyClassTable: StackObj {
 public:
  bool do_entry(LambdaProxyClassKey& key, DumpTimeLambdaProxyClassInfo& info) {
    assert_lock_strong(DumpTimeTable_lock);
    InstanceKlass* caller_ik = key.caller_ik();
    InstanceKlass* nest_host = caller_ik->nest_host_not_null();

    // If the caller class and/or nest_host are excluded, the associated lambda proxy
    // must also be excluded.
    bool always_exclude = SystemDictionaryShared::check_for_exclusion(caller_ik, nullptr) ||
                          SystemDictionaryShared::check_for_exclusion(nest_host, nullptr);

    for (int i = info._proxy_klasses->length() - 1; i >= 0; i--) {
      InstanceKlass* ik = info._proxy_klasses->at(i);
      if (always_exclude || SystemDictionaryShared::check_for_exclusion(ik, nullptr)) {
        SystemDictionaryShared::reset_registered_lambda_proxy_class(ik);
        info._proxy_klasses->remove_at(i);
      }
    }
    return info._proxy_klasses->length() == 0 ? true /* delete the node*/ : false;
  }
};

void SystemDictionaryShared::cleanup_lambda_proxy_class_dictionary() {
  assert_lock_strong(DumpTimeTable_lock);
  CleanupDumpTimeLambdaProxyClassTable cleanup_proxy_classes;
  _dumptime_lambda_proxy_class_dictionary->unlink(&cleanup_proxy_classes);
}

class CleanupDumpTimeMethodInfoTable : StackObj {
public:
  bool do_entry(MethodDataKey& key, DumpTimeMethodDataInfo& info) {
    assert_lock_strong(DumpTimeTable_lock);
    assert(MetaspaceShared::is_in_shared_metaspace(key.method()), "");
    InstanceKlass* holder = key.method()->method_holder();
    bool is_excluded = SystemDictionaryShared::check_for_exclusion(holder, nullptr);
    return is_excluded;
  }
};

void SystemDictionaryShared::cleanup_method_info_dictionary() {
  assert_lock_strong(DumpTimeTable_lock);

  CleanupDumpTimeMethodInfoTable cleanup_method_info;
  _dumptime_method_info_dictionary->unlink(&cleanup_method_info);
}


static Array<InstanceKlass*>* copy_klass_array(GrowableArray<InstanceKlass*>* src) {
  Array<InstanceKlass*>* dst = ArchiveBuilder::new_ro_array<InstanceKlass*>(src->length());
  for (int i = 0; i < src->length(); i++) {
    ArchiveBuilder::current()->write_pointer_in_buffer(dst->adr_at(i), src->at(i));
  }
  return dst;
}

void SystemDictionaryShared::record_archived_lambda_form_classes() {
  if (!(ArchiveInvokeDynamic && CDSConfig::is_dumping_static_archive())) {
    return;
  }

  GrowableArray<Klass*>* klasses = ArchiveBuilder::current()->klasses();
  GrowableArray<InstanceKlass*> lf_list;
  GrowableArray<InstanceKlass*> proxy_list_boot;
  GrowableArray<InstanceKlass*> proxy_list_boot2;
  GrowableArray<InstanceKlass*> proxy_list_platform;
  GrowableArray<InstanceKlass*> proxy_list_app;

  for (int i = 0; i < klasses->length(); i++) {
    Klass* k = klasses->at(i);
    //assert(ArchiveBuilder::current()->is_in_buffer_space(k), "must be");
    if (k->is_instance_klass()) {
      InstanceKlass* ik = InstanceKlass::cast(k);
      if (HeapShared::is_lambda_form_klass(ik)) {
        assert(ArchiveInvokeDynamic, "lambda form classes are archived only if ArchiveInvokeDynamic is true");
        lf_list.append(ik);
      } else if (HeapShared::is_lambda_proxy_klass(ik)) {
        assert(ArchiveInvokeDynamic, "lambda proxy classes are archived only if ArchiveInvokeDynamic is true");
        oop loader = ik->class_loader();
        s2 classloader_type;

        if (loader == nullptr) {
          classloader_type = ClassLoader::BOOT_LOADER;
          if (ik->module() == ModuleEntryTable::javabase_moduleEntry()) {
            proxy_list_boot.append(ik);
          } else {
            proxy_list_boot2.append(ik);
          }
        } else if (SystemDictionary::is_platform_class_loader(loader)) {
          classloader_type = ClassLoader::PLATFORM_LOADER;
          proxy_list_platform.append(ik);        
        } else if (SystemDictionary::is_system_class_loader(loader)) {
          classloader_type = ClassLoader::APP_LOADER;
          proxy_list_app.append(ik);        
        } else {
          guarantee(0, "ArchiveInvokeDynamic not supported for custom class loaders!");
          classloader_type = ClassLoader::OTHER;
        }

        if (classloader_type != ClassLoader::OTHER) {
          InstanceKlass* buffered_ik = ArchiveBuilder::current()->get_buffered_addr(ik);
          buffered_ik->set_shared_class_loader_type(classloader_type);

          InstanceKlass* nest_host = ik->nest_host_not_null();
          buffered_ik->set_shared_classpath_index(nest_host->shared_classpath_index()); // HACK!
        }
      }
    }
  }

  _archived_lambda_form_classes           = copy_klass_array(&lf_list);
  _archived_lambda_proxy_classes_boot     = copy_klass_array(&proxy_list_boot);
  _archived_lambda_proxy_classes_boot2    = copy_klass_array(&proxy_list_boot2);
  _archived_lambda_proxy_classes_platform = copy_klass_array(&proxy_list_platform);
  _archived_lambda_proxy_classes_app      = copy_klass_array(&proxy_list_app);
}

void SystemDictionaryShared::init_archived_lambda_form_classes(TRAPS) {
  if (_archived_lambda_form_classes == nullptr) {
    return;
  }

  for (int i = 0; i < _archived_lambda_form_classes->length(); i++) {
    InstanceKlass* ik = _archived_lambda_form_classes->at(i);
    init_archived_hidden_class(Handle(), ik, "lambda form", CHECK);
  }
}

void SystemDictionaryShared::init_archived_lambda_proxy_classes(Handle class_loader, TRAPS) {
  static Array<InstanceKlass*>* classes;
  const char* name;
  if (class_loader() == nullptr) {
    if (!ModuleEntryTable::javabase_defined()) {
      classes = _archived_lambda_proxy_classes_boot;
      name = "boot";
    } else {
      classes = _archived_lambda_proxy_classes_boot2;
      name = "boot2";
    }
  } else if (SystemDictionary::is_platform_class_loader(class_loader())) {
    name = "platform";
    classes = _archived_lambda_proxy_classes_platform;
  } else {
    assert(SystemDictionary::is_system_class_loader(class_loader()), "must be");
    name = "app";
    classes = _archived_lambda_proxy_classes_app;
  }

  if (classes != nullptr) {
    log_info(cds)("init_archived_lambda_proxy_classes %s: %d", name, classes->length());
    for (int i = 0; i < classes->length(); i++) {
      InstanceKlass* ik = classes->at(i);
      init_archived_hidden_class(class_loader, ik, "lambda proxy", CHECK);
    }
  }
}


void SystemDictionaryShared::init_archived_hidden_class(Handle class_loader,
                                                        InstanceKlass* ik, const char* which, TRAPS) {
  if (log_is_enabled(Debug, cds, heap)) {
    ResourceMark rm;
    log_debug(cds, heap)("Init archived %s class: %s ", which, ik->external_name());
  }

  assert(ik->super() == vmClasses::Object_klass(), "must be");
  //assert(ik->local_interfaces()->length() == 0, "must be");

  ClassLoaderData* loader_data = ClassLoaderData::class_loader_data(class_loader());
  if (class_loader() == nullptr) {
    ik->restore_unshareable_info(loader_data, Handle(), NULL, CHECK);
  } else {
      PackageEntry* pkg_entry = CDSProtectionDomain::get_package_entry_from_class(ik, class_loader);
      Handle protection_domain =
        CDSProtectionDomain::init_security_info(class_loader, ik, pkg_entry, CHECK);
      ik->restore_unshareable_info(loader_data, protection_domain, pkg_entry, CHECK);
  }
  SystemDictionary::load_shared_class_misc(ik, loader_data);
  ik->add_to_hierarchy(THREAD);

  assert(ik->is_loaded(), "Must be in at least loaded state");
  ik->link_class(CHECK);
  ik->initialize(CHECK); // quick-init that doesn't go through <clinit>
}<|MERGE_RESOLUTION|>--- conflicted
+++ resolved
@@ -832,10 +832,6 @@
   MutexLocker ml(CDSLambda_lock, Mutex::_no_safepoint_check_flag);
   LambdaProxyClassKey key(caller_ik, invoked_name, invoked_type,
                           method_type, member_method, instantiated_method_type);
-<<<<<<< HEAD
-  guarantee(_static_archive.lookup_lambda_proxy_class(&key) == nullptr, "");
-  const RunTimeLambdaProxyClassInfo* info = _dynamic_archive.lookup_lambda_proxy_class(&key);
-=======
 
   // Try to retrieve the lambda proxy class from static archive.
   const RunTimeLambdaProxyClassInfo* info = _static_archive.lookup_lambda_proxy_class(&key);
@@ -864,7 +860,6 @@
 }
 
 InstanceKlass* SystemDictionaryShared::retrieve_lambda_proxy_class(const RunTimeLambdaProxyClassInfo* info) {
->>>>>>> 44152616
   InstanceKlass* proxy_klass = nullptr;
   if (info != nullptr) {
     InstanceKlass* curr_klass = info->proxy_klass_head();
