--- conflicted
+++ resolved
@@ -1293,7 +1293,6 @@
   mdo->inc_decompile_count();
 }
 
-<<<<<<< HEAD
 void nmethod::inc_method_profiling_count() {
   Atomic::inc(&_method_profiling_count);
 }
@@ -1302,10 +1301,7 @@
   return _method_profiling_count;
 }
 
-bool nmethod::try_transition(int new_state_int) {
-=======
 bool nmethod::try_transition(signed char new_state_int) {
->>>>>>> 31a307f2
   signed char new_state = new_state_int;
   assert_lock_strong(CompiledMethod_lock);
   signed char old_state = _state;
